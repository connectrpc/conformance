--- conflicted
+++ resolved
@@ -32,6 +32,12 @@
 	"google.golang.org/grpc/credentials"
 )
 
+const (
+	// gRPC interop test defaults, per https://github.com/grpc/grpc/blob/master/doc/interop-test-descriptions.md#rpc_soak
+	soakIterations                   = 10
+	perIterationMaxAcceptableLatency = 1000 * time.Millisecond
+)
+
 func TestConnectServer(t *testing.T) {
 	mux := http.NewServeMux()
 	mux.Handle(connectpb.NewTestServiceHandler(
@@ -39,7 +45,6 @@
 	))
 	server := httptest.NewUnstartedServer(mux)
 	server.EnableHTTP2 = true
-	// TODO(doria): Can I do this without using TLS?
 	server.StartTLS()
 	defer server.Close()
 	t.Run("grpc_client", func(testingT *testing.T) {
@@ -53,38 +58,6 @@
 		assert.NoError(t, err)
 		defer gconn.Close()
 		client := testgrpc.NewTestServiceClient(gconn)
-<<<<<<< HEAD
-		assert.NotPanics(t, func() { interopgrpc.DoEmptyUnaryCall(client) })
-		assert.NotPanics(t, func() { interopgrpc.DoLargeUnaryCall(client) })
-		assert.NotPanics(t, func() { interopgrpc.DoClientStreaming(client) })
-		assert.NotPanics(t, func() { interopgrpc.DoServerStreaming(client) })
-		assert.NotPanics(t, func() { interopgrpc.DoPingPong(client) })
-		assert.NotPanics(t, func() { interopgrpc.DoEmptyStream(client) })
-		assert.NotPanics(t, func() { interopgrpc.DoTimeoutOnSleepingServer(client) })
-		assert.NotPanics(t, func() { interopgrpc.DoCancelAfterBegin(client) })
-		assert.NotPanics(t, func() { interopgrpc.DoCancelAfterFirstResponse(client) })
-		assert.NotPanics(t, func() { interopgrpc.DoCustomMetadata(client) })
-		assert.NotPanics(t, func() { interopgrpc.DoStatusCodeAndMessage(client) })
-		assert.NotPanics(t, func() { interopgrpc.DoSpecialStatusMessage(client) })
-		assert.NotPanics(t, func() { interopgrpc.DoUnimplementedMethod(gconn) })
-		assert.NotPanics(t, func() { interopgrpc.DoUnimplementedService(client) })
-		assert.NotPanics(t, func() { crossgrpc.DoFailWithNonASCIIError(client) })
-		assert.NotPanics(t, func() {
-			// gRPC interop test defaults, per https://github.com/grpc/grpc/blob/master/doc/interop-test-descriptions.md#rpc_soak
-			soakIterations := 10
-			perIterationMaxAcceptableLatency := 1000 * time.Millisecond
-			interopgrpc.DoSoakTest(
-				client,
-				server.Listener.Addr().String(),
-				nil,
-				false, /* resetChannel */
-				soakIterations,
-				0,
-				perIterationMaxAcceptableLatency,
-				time.Now().Add(10*1000*time.Millisecond), /* soakIterations * perIterationMaxAcceptableLatency */
-			)
-		})
-=======
 		interopgrpc.DoEmptyUnaryCall(t, client)
 		interopgrpc.DoLargeUnaryCall(t, client)
 		interopgrpc.DoClientStreaming(t, client)
@@ -100,42 +73,22 @@
 		interopgrpc.DoUnimplementedMethod(t, gconn)
 		interopgrpc.DoUnimplementedService(t, client)
 		interopgrpc.DoFailWithNonASCIIError(t, client)
->>>>>>> 5c98cbc5
+		interopgrpc.DoSoakTest(
+			t,
+			client,
+			server.Listener.Addr().String(),
+			nil,
+			false, /* resetChannel */
+			soakIterations,
+			0,
+			perIterationMaxAcceptableLatency,
+			time.Now().Add(10*1000*time.Millisecond), /* soakIterations * perIterationMaxAcceptableLatency */
+		)
 	})
 	t.Run("connect_client", func(testingT *testing.T) {
 		t := crosstesting.NewCrossTestT(testingT)
 		client, err := connectpb.NewTestServiceClient(server.Client(), server.URL, connect.WithGRPC())
 		assert.NoError(t, err)
-<<<<<<< HEAD
-		assert.NotPanics(t, func() { interopconnect.DoEmptyUnaryCall(client) })
-		assert.NotPanics(t, func() { interopconnect.DoLargeUnaryCall(client) })
-		assert.NotPanics(t, func() { interopconnect.DoClientStreaming(client) })
-		assert.NotPanics(t, func() { interopconnect.DoServerStreaming(client) })
-		assert.NotPanics(t, func() { interopconnect.DoPingPong(client) })
-		assert.NotPanics(t, func() { interopconnect.DoEmptyStream(client) })
-		assert.NotPanics(t, func() { interopconnect.DoTimeoutOnSleepingServer(client) })
-		assert.NotPanics(t, func() { interopconnect.DoCancelAfterBegin(client) })
-		assert.NotPanics(t, func() { interopconnect.DoCancelAfterFirstResponse(client) })
-		assert.NotPanics(t, func() { interopconnect.DoCustomMetadata(client) })
-		assert.NotPanics(t, func() { interopconnect.DoStatusCodeAndMessage(client) })
-		assert.NotPanics(t, func() { interopconnect.DoSpecialStatusMessage(client) })
-		assert.NotPanics(t, func() { interopconnect.DoUnimplementedService(client) })
-		assert.NotPanics(t, func() { crossconnect.DoFailWithNonASCIIError(client) })
-		assert.NotPanics(t, func() {
-			// gRPC interop test defaults, per https://github.com/grpc/grpc/blob/master/doc/interop-test-descriptions.md#rpc_soak
-			soakIterations := 10
-			perIterationMaxAcceptableLatency := 1000 * time.Millisecond
-			interopconnect.DoSoakTest(
-				client,
-				server.Listener.Addr().String(),
-				false, /* resetChannel */
-				soakIterations,
-				0,
-				perIterationMaxAcceptableLatency,
-				time.Now().Add(10*1000*time.Millisecond), /* soakIterations * perIterationMaxAcceptableLatency */
-			)
-		})
-=======
 		interopconnect.DoEmptyUnaryCall(t, client)
 		interopconnect.DoLargeUnaryCall(t, client)
 		interopconnect.DoClientStreaming(t, client)
@@ -150,6 +103,15 @@
 		interopconnect.DoSpecialStatusMessage(t, client)
 		interopconnect.DoUnimplementedService(t, client)
 		interopconnect.DoFailWithNonASCIIError(t, client)
->>>>>>> 5c98cbc5
+		interopconnect.DoSoakTest(
+			t,
+			client,
+			server.Listener.Addr().String(),
+			false, /* resetChannel */
+			soakIterations,
+			0,
+			perIterationMaxAcceptableLatency,
+			time.Now().Add(10*1000*time.Millisecond), /* soakIterations * perIterationMaxAcceptableLatency */
+		)
 	})
 }