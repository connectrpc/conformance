module github.com/bufbuild/connect-crosstest

go 1.18

require (
	github.com/bufbuild/connect-go v1.9.0
	github.com/quic-go/quic-go v0.33.0
	github.com/rs/cors v1.8.3
	github.com/spf13/cobra v1.7.0
	github.com/stretchr/testify v1.8.2
	golang.org/x/net v0.8.0
	google.golang.org/grpc v1.53.0
<<<<<<< HEAD
	google.golang.org/protobuf v1.30.0
=======
	google.golang.org/protobuf v1.31.0
>>>>>>> 560862af
)

require (
	github.com/davecgh/go-spew v1.1.1 // indirect
	github.com/go-task/slim-sprig v0.0.0-20210107165309-348f09dbbbc0 // indirect
	github.com/golang/mock v1.6.0 // indirect
	github.com/golang/protobuf v1.5.2 // indirect
	github.com/google/pprof v0.0.0-20230207041349-798e818bf904 // indirect
	github.com/inconshreveable/mousetrap v1.1.0 // indirect
	github.com/kr/pretty v0.3.0 // indirect
	github.com/onsi/ginkgo/v2 v2.8.3 // indirect
	github.com/pmezard/go-difflib v1.0.0 // indirect
	github.com/quic-go/qpack v0.4.0 // indirect
	github.com/quic-go/qtls-go1-19 v0.2.1 // indirect
	github.com/quic-go/qtls-go1-20 v0.1.1 // indirect
	github.com/spf13/pflag v1.0.5 // indirect
	golang.org/x/crypto v0.6.0 // indirect
	golang.org/x/exp v0.0.0-20230213192124-5e25df0256eb // indirect
	golang.org/x/mod v0.8.0 // indirect
	golang.org/x/sys v0.6.0 // indirect
	golang.org/x/text v0.8.0 // indirect
	golang.org/x/tools v0.6.0 // indirect
	google.golang.org/genproto v0.0.0-20230221151758-ace64dc21148 // indirect
	gopkg.in/yaml.v3 v3.0.1 // indirect
)<|MERGE_RESOLUTION|>--- conflicted
+++ resolved
@@ -10,11 +10,7 @@
 	github.com/stretchr/testify v1.8.2
 	golang.org/x/net v0.8.0
 	google.golang.org/grpc v1.53.0
-<<<<<<< HEAD
-	google.golang.org/protobuf v1.30.0
-=======
 	google.golang.org/protobuf v1.31.0
->>>>>>> 560862af
 )
 
 require (
