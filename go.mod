--- conflicted
+++ resolved
@@ -8,13 +8,8 @@
 	github.com/rs/cors v1.9.0
 	github.com/spf13/cobra v1.7.0
 	github.com/stretchr/testify v1.8.4
-<<<<<<< HEAD
-	golang.org/x/net v0.11.0
+	golang.org/x/net v0.12.0
 	google.golang.org/grpc v1.56.2
-=======
-	golang.org/x/net v0.12.0
-	google.golang.org/grpc v1.56.1
->>>>>>> ed7494a4
 	google.golang.org/protobuf v1.31.0
 )
 
