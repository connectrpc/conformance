--- conflicted
+++ resolved
@@ -67,7 +67,7 @@
 		if len(req.RequestMessages) < 1 {
 			return nil, errors.New("bidi streaming calls must specify at least one request message")
 		}
-		resp, err := w.bidiStream(ctx, req)
+		resp, err := i.bidiStream(ctx, req)
 		if err != nil {
 			return nil, err
 		}
@@ -222,12 +222,12 @@
 	}, nil
 }
 
-<<<<<<< HEAD
-func (w *invoker) bidiStream(
-	ctx context.Context,
-	req *v1alpha1.ClientCompatRequest,
-) (*v1alpha1.ClientResponseResult, error) {
-	stream := w.client.BidiStream(context.Background())
+func (i *invoker) bidiStream(
+	ctx context.Context,
+	req *v1alpha1.ClientCompatRequest,
+) (*v1alpha1.ClientResponseResult, error) {
+	stream := i.client.BidiStream(ctx)
+
 	// Add the specified request headers to the request
 	app.AddHeaders(req.RequestHeaders, stream.RequestHeader())
 
@@ -240,6 +240,11 @@
 	payloads := make([]*v1alpha1.ConformancePayload, 0, 1)
 
 	for _, msg := range req.RequestMessages {
+		if err := ctx.Err(); err != nil {
+			// If an error was returned, convert it to a proto Error
+			protoErr = app.ConvertErrorToProtoError(err)
+			break
+		}
 		bsr := &v1alpha1.BidiStreamRequest{}
 		if err := msg.UnmarshalTo(bsr); err != nil {
 			return nil, err
@@ -248,56 +253,71 @@
 			fullDuplex = bsr.FullDuplex
 		}
 		if err := stream.Send(bsr); err != nil && errors.Is(err, io.EOF) {
-			break
+			// TODO - Is this correct? Docs say the returned error will wrap EOF
+			// and clients should call Receive to get the error so assuming this error
+			// is the unwrapped error from the send call?
+			// Call receive to get the error
+			_, err := stream.Receive()
+			if err != nil {
+				// If an error was returned, convert it
+				// to a proto Error
+				protoErr = app.ConvertErrorToProtoError(err)
+				// Break the send loop
+				break
+			}
 		}
 		if fullDuplex {
+			// If this is a full duplex stream, receive a response for each request
 			msg, err := stream.Receive()
-			// If this is a full duplex stream, receive a response for each request
 			if err != nil {
-				if errors.Is(err, io.EOF) {
-					// Reads are done, break the receive loop
-					break
+				if !errors.Is(err, io.EOF) {
+					// If an error was returned that is not an EOF, convert it
+					// to a proto Error
+					protoErr = app.ConvertErrorToProtoError(err)
 				}
+				// Reads are done either because we received an error or an EOF
+				// In either case, break the outer loop
+				break
+			}
+			// If the call was successful, get the returned payloads
+			payloads = append(payloads, msg.Payload)
+		}
+	}
+
+	// If protoErr is nil, then the send loop terminated successfully
+	if protoErr == nil {
+		// Close the send side of the stream
+		if err := stream.CloseRequest(); err != nil {
+			protoErr = app.ConvertErrorToProtoError(err)
+		}
+	}
+
+	// If there were no errors encountered yet, then receive any additional responses
+	if protoErr == nil {
+		for {
+			if err := ctx.Err(); err != nil {
 				// If an error was returned, convert it to a proto Error
-				// TODO - If we error here, we should stop immediately right?
 				protoErr = app.ConvertErrorToProtoError(err)
+				break
+			}
+			msg, err := stream.Receive()
+			if err != nil {
+				if !errors.Is(err, io.EOF) {
+					// If an error was returned, convert it to a proto Error
+					protoErr = app.ConvertErrorToProtoError(err)
+				}
+				// Reads are done either because we received an error or an EOF
+				// In either case, break the outer loop
 				break
 			}
 			// If the call was successful, get the returned payloads
 			// and the headers and trailers
 			payloads = append(payloads, msg.Payload)
 		}
-	}
-
-	// Close the send side of the stream
-	if err := stream.CloseRequest(); err != nil {
-		// TODO - If we error here, we should stop immediately right?
-		protoErr = app.ConvertErrorToProtoError(err)
-	}
-
-	for {
-		if err := ctx.Err(); err != nil {
-			// If an error was returned, convert it to a proto Error
+
+		if err := stream.CloseResponse(); err != nil {
 			protoErr = app.ConvertErrorToProtoError(err)
-			break
-		}
-		msg, err := stream.Receive()
-		if err != nil {
-			if errors.Is(err, io.EOF) {
-				// Reads are done, break the receive loop
-				break
-			}
-			// If an error was returned, convert it to a proto Error
-			protoErr = app.ConvertErrorToProtoError(err)
-			break
-		}
-		// If the call was successful, get the returned payloads
-		// and the headers and trailers
-		payloads = append(payloads, msg.Payload)
-	}
-
-	if err := stream.CloseResponse(); err != nil {
-		protoErr = app.ConvertErrorToProtoError(err)
+		}
 	}
 
 	// Read headers and trailers from the stream
@@ -314,10 +334,7 @@
 	}, nil
 }
 
-// Creates a new wrapper around a ConformanceServiceClient.
-=======
 // Creates a new invoker around a ConformanceServiceClient.
->>>>>>> f4ae3d49
 func newInvoker(transport http.RoundTripper, url *url.URL, opts []connect.ClientOption) *invoker {
 	client := conformancev1alpha1connect.NewConformanceServiceClient(
 		&http.Client{Transport: transport},
