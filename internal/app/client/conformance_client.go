// Copyright 2023 The Connect Authors
//
// Licensed under the Apache License, Version 2.0 (the "License");
// you may not use this file except in compliance with the License.
// You may obtain a copy of the License at
//
//      http://www.apache.org/licenses/LICENSE-2.0
//
// Unless required by applicable law or agreed to in writing, software
// distributed under the License is distributed on an "AS IS" BASIS,
// WITHOUT WARRANTIES OR CONDITIONS OF ANY KIND, either express or implied.
// See the License for the specific language governing permissions and
// limitations under the License.

package client

import (
	"context"
	"errors"
	"io"
	"net/http"
	"net/url"

	"connectrpc.com/conformance/internal/app"
	"connectrpc.com/conformance/internal/gen/proto/connect/connectrpc/conformance/v1alpha1/conformancev1alpha1connect"
	v1alpha1 "connectrpc.com/conformance/internal/gen/proto/go/connectrpc/conformance/v1alpha1"
	"connectrpc.com/connect"
)

type invoker struct {
	client conformancev1alpha1connect.ConformanceServiceClient
}

func (w *invoker) Invoke(
	ctx context.Context,
	req *v1alpha1.ClientCompatRequest,
) (*v1alpha1.ClientResponseResult, error) {
	switch req.Method {
	case "Unary":
		if len(req.RequestMessages) != 1 {
			return nil, errors.New("unary calls must specify exactly one request message")
		}
		resp, err := w.unary(ctx, req)
		if err != nil {
			return nil, err
		}
		return resp, nil
	case "ServerStream":
		if len(req.RequestMessages) != 1 {
			return nil, errors.New("server streaming calls must specify exactly one request message")
		}
		resp, err := w.serverStream(ctx, req)
		if err != nil {
			return nil, err
		}
		return resp, nil
	case "ClientStream":
		if len(req.RequestMessages) < 1 {
			return nil, errors.New("client streaming calls must specify at least one request message")
		}
		resp, err := w.clientStream(ctx, req)
		if err != nil {
			return nil, err
		}
		return resp, nil
	case "BidiStream":
<<<<<<< HEAD
		if len(req.RequestMessages) < 1 {
			return nil, errors.New("bidi streaming calls must specify at least one request message")
		}
		resp, err := w.bidiStream(ctx, req)
		if err != nil {
			return nil, err
		}
		return resp, nil
=======
		// TODO - Implement BidiStream
		return nil, errors.New("bidi streaming is not yet supported")
>>>>>>> a60045b3
	default:
		return nil, errors.New("method name " + req.Method + " does not exist")
	}
}

func (w *invoker) unary(
	ctx context.Context,
	req *v1alpha1.ClientCompatRequest,
) (*v1alpha1.ClientResponseResult, error) {
	msg := req.RequestMessages[0]
	ur := &v1alpha1.UnaryRequest{}
	if err := msg.UnmarshalTo(ur); err != nil {
		return nil, err
	}

	request := connect.NewRequest(ur)

	// Add the specified request headers to the request
	app.AddHeaders(req.RequestHeaders, request.Header())

	var protoErr *v1alpha1.Error
	var headers []*v1alpha1.Header
	var trailers []*v1alpha1.Header
	payloads := make([]*v1alpha1.ConformancePayload, 0, 1)

	// Invoke the Unary call
	resp, err := w.client.Unary(ctx, request)
	if err != nil {
		// If an error was returned, first convert it to a Connect error
		// so that we can get the headers from the Meta property. Then,
		// convert _that_ to a proto Error so we can set it in the response.
		connectErr := app.ConvertErrorToConnectError(err)
		headers = app.ConvertToProtoHeader(connectErr.Meta())
		protoErr = app.ConvertConnectToProtoError(connectErr)
	} else {
		// If the call was successful, get the returned payloads
		// and the headers and trailers
		payloads = append(payloads, resp.Msg.Payload)
		headers = app.ConvertToProtoHeader(resp.Header())
		trailers = app.ConvertToProtoHeader(resp.Trailer())
	}

	return &v1alpha1.ClientResponseResult{
		ResponseHeaders:  headers,
		ResponseTrailers: trailers,
		Payloads:         payloads,
		Error:            protoErr,
		ErrorDetailsRaw:  nil, // TODO
	}, nil
}

func (w *invoker) serverStream(
	ctx context.Context,
	req *v1alpha1.ClientCompatRequest,
) (*v1alpha1.ClientResponseResult, error) {
	msg := req.RequestMessages[0]
	ssr := &v1alpha1.ServerStreamRequest{}
	if err := msg.UnmarshalTo(ssr); err != nil {
		return nil, err
	}

	request := connect.NewRequest(ssr)

	// Add the specified request headers to the request
	app.AddHeaders(req.RequestHeaders, request.Header())

	stream, err := w.client.ServerStream(ctx, request)
	if err != nil {
		return nil, err
	}
	var protoErr *v1alpha1.Error
	var headers []*v1alpha1.Header
	var trailers []*v1alpha1.Header
	payloads := make([]*v1alpha1.ConformancePayload, 0, len(ssr.ResponseDefinition.ResponseData))
	for stream.Receive() {
		// If the call was successful, get the returned payloads
		// and the headers and trailers
		payloads = append(payloads, stream.Msg().Payload)
	}
	if stream.Err() != nil {
		// If an error was returned, convert it to a proto Error
		protoErr = app.ConvertErrorToProtoError(stream.Err())
	}

	// Read headers and trailers from the stream
	headers = app.ConvertToProtoHeader(stream.ResponseHeader())
	trailers = app.ConvertToProtoHeader(stream.ResponseTrailer())

	err = stream.Close()
	if err != nil {
		return nil, err
	}
	return &v1alpha1.ClientResponseResult{
		ResponseHeaders:  headers,
		ResponseTrailers: trailers,
		Payloads:         payloads,
		Error:            protoErr,
		ErrorDetailsRaw:  nil, // TODO
	}, nil
}

func (w *invoker) clientStream(
	ctx context.Context,
	req *v1alpha1.ClientCompatRequest,
) (*v1alpha1.ClientResponseResult, error) {
	stream := w.client.ClientStream(ctx)

	// Add the specified request headers to the request
	app.AddHeaders(req.RequestHeaders, stream.RequestHeader())

	for _, msg := range req.RequestMessages {
		csr := &v1alpha1.ClientStreamRequest{}
		if err := msg.UnmarshalTo(csr); err != nil {
			return nil, err
		}
		if err := stream.Send(csr); err != nil && errors.Is(err, io.EOF) {
			break
		}
	}

	var protoErr *v1alpha1.Error
	var headers []*v1alpha1.Header
	var trailers []*v1alpha1.Header
	payloads := make([]*v1alpha1.ConformancePayload, 0, 1)

	resp, err := stream.CloseAndReceive()
	if err != nil {
		// If an error was returned, first convert it to a Connect error
		// so that we can get the headers from the Meta property. Then,
		// convert _that_ to a proto Error so we can set it in the response.
		connectErr := app.ConvertErrorToConnectError(err)
		headers = app.ConvertToProtoHeader(connectErr.Meta())
		protoErr = app.ConvertConnectToProtoError(connectErr)
	} else {
		// If the call was successful, get the returned payloads
		// and the headers and trailers
		payloads = append(payloads, resp.Msg.Payload)
		headers = app.ConvertToProtoHeader(resp.Header())
		trailers = app.ConvertToProtoHeader(resp.Trailer())
	}

	return &v1alpha1.ClientResponseResult{
		ResponseHeaders:  headers,
		ResponseTrailers: trailers,
		Payloads:         payloads,
		Error:            protoErr,
		ErrorDetailsRaw:  nil, // TODO
	}, nil
}

<<<<<<< HEAD
func (w *conformanceClientWrapper) bidiStream(
	ctx context.Context,
	req *v1alpha1.ClientCompatRequest,
) (*v1alpha1.ClientCompatResponse, error) {
	ccResp := &v1alpha1.ClientCompatResponse{
		TestName: req.TestName,
	}
	stream := w.client.BidiStream(context.Background())
	// Add the specified request headers to the request
	app.AddHeaders(req.RequestHeaders, stream.RequestHeader())

	firstSend := true
	fullDuplex := false

	var protoErr *v1alpha1.Error
	var headers []*v1alpha1.Header
	var trailers []*v1alpha1.Header
	payloads := make([]*v1alpha1.ConformancePayload, 0, 1)

	for _, msg := range req.RequestMessages {
		bsr := &v1alpha1.BidiStreamRequest{}
		if err := msg.UnmarshalTo(bsr); err != nil {
			return nil, err
		}
		if firstSend {
			fullDuplex = bsr.FullDuplex
		}
		if err := stream.Send(bsr); err != nil && errors.Is(err, io.EOF) {
			break
		}
		if fullDuplex {
			msg, err := stream.Receive()
			// If this is a full duplex stream, receive a response for each request
			if err != nil {
				if errors.Is(err, io.EOF) {
					// Reads are done, break the receive loop
					break
				}
				// If an error was returned, convert it to a proto Error
				// TODO - If we error here, we should stop immediately right?
				protoErr = app.ConvertErrorToProtoError(err)
				break
			}
			// If the call was successful, get the returned payloads
			// and the headers and trailers
			payloads = append(payloads, msg.Payload)
		}
	}

	// Close the send side of the stream
	if err := stream.CloseRequest(); err != nil {
		// TODO - If we error here, we should stop immediately right?
		protoErr = app.ConvertErrorToProtoError(err)
	}

	for {
		if err := ctx.Err(); err != nil {
			// If an error was returned, convert it to a proto Error
			protoErr = app.ConvertErrorToProtoError(err)
			break
		}
		msg, err := stream.Receive()
		if err != nil {
			if errors.Is(err, io.EOF) {
				// Reads are done, break the receive loop
				break
			}
			// If an error was returned, convert it to a proto Error
			protoErr = app.ConvertErrorToProtoError(err)
			break
		}
		// If the call was successful, get the returned payloads
		// and the headers and trailers
		payloads = append(payloads, msg.Payload)
	}

	if err := stream.CloseResponse(); err != nil {
		protoErr = app.ConvertErrorToProtoError(err)
	}

	// Read headers and trailers from the stream
	headers = app.ConvertToProtoHeader(stream.ResponseHeader())
	trailers = app.ConvertToProtoHeader(stream.ResponseTrailer())

	// TODO - How can we distinguish whether we properly processed full vs. half duplex?
	ccResp.Result = &v1alpha1.ClientCompatResponse_Response{
		Response: &v1alpha1.ClientResponseResult{
			ResponseHeaders:  headers,
			ResponseTrailers: trailers,
			Payloads:         payloads,
			Error:            protoErr,
			ErrorDetailsRaw:  nil, // TODO
		},
	}
	return ccResp, nil
}

// NewConformanceClientWrapper creates a new wrapper around a ConformanceServiceClient.
func NewConformanceClientWrapper(transport http.RoundTripper, url *url.URL, opts []connect.ClientOption) Wrapper {
=======
// Creates a new wrapper around a ConformanceServiceClient.
func newInvoker(transport http.RoundTripper, url *url.URL, opts []connect.ClientOption) *invoker {
>>>>>>> a60045b3
	client := conformancev1alpha1connect.NewConformanceServiceClient(
		&http.Client{Transport: transport},
		url.String(),
		opts...,
	)
	return &invoker{
		client: client,
	}
}<|MERGE_RESOLUTION|>--- conflicted
+++ resolved
@@ -64,7 +64,6 @@
 		}
 		return resp, nil
 	case "BidiStream":
-<<<<<<< HEAD
 		if len(req.RequestMessages) < 1 {
 			return nil, errors.New("bidi streaming calls must specify at least one request message")
 		}
@@ -73,10 +72,6 @@
 			return nil, err
 		}
 		return resp, nil
-=======
-		// TODO - Implement BidiStream
-		return nil, errors.New("bidi streaming is not yet supported")
->>>>>>> a60045b3
 	default:
 		return nil, errors.New("method name " + req.Method + " does not exist")
 	}
@@ -227,14 +222,10 @@
 	}, nil
 }
 
-<<<<<<< HEAD
-func (w *conformanceClientWrapper) bidiStream(
-	ctx context.Context,
-	req *v1alpha1.ClientCompatRequest,
-) (*v1alpha1.ClientCompatResponse, error) {
-	ccResp := &v1alpha1.ClientCompatResponse{
-		TestName: req.TestName,
-	}
+func (w *invoker) bidiStream(
+	ctx context.Context,
+	req *v1alpha1.ClientCompatRequest,
+) (*v1alpha1.ClientResponseResult, error) {
 	stream := w.client.BidiStream(context.Background())
 	// Add the specified request headers to the request
 	app.AddHeaders(req.RequestHeaders, stream.RequestHeader())
@@ -313,24 +304,17 @@
 	trailers = app.ConvertToProtoHeader(stream.ResponseTrailer())
 
 	// TODO - How can we distinguish whether we properly processed full vs. half duplex?
-	ccResp.Result = &v1alpha1.ClientCompatResponse_Response{
-		Response: &v1alpha1.ClientResponseResult{
-			ResponseHeaders:  headers,
-			ResponseTrailers: trailers,
-			Payloads:         payloads,
-			Error:            protoErr,
-			ErrorDetailsRaw:  nil, // TODO
-		},
-	}
-	return ccResp, nil
-}
-
-// NewConformanceClientWrapper creates a new wrapper around a ConformanceServiceClient.
-func NewConformanceClientWrapper(transport http.RoundTripper, url *url.URL, opts []connect.ClientOption) Wrapper {
-=======
+	return &v1alpha1.ClientResponseResult{
+		ResponseHeaders:  headers,
+		ResponseTrailers: trailers,
+		Payloads:         payloads,
+		Error:            protoErr,
+		ErrorDetailsRaw:  nil, // TODO
+	}, nil
+}
+
 // Creates a new wrapper around a ConformanceServiceClient.
 func newInvoker(transport http.RoundTripper, url *url.URL, opts []connect.ClientOption) *invoker {
->>>>>>> a60045b3
 	client := conformancev1alpha1connect.NewConformanceServiceClient(
 		&http.Client{Transport: transport},
 		url.String(),
