--- conflicted
+++ resolved
@@ -19,32 +19,6 @@
         responseTrailers:
         - name: x-custom-trailer
           value: ["bing","quux"]
-<<<<<<< HEAD
-=======
-  expectedResponse:
-    responseHeaders:
-    - name: X-Custom-Header
-      value: ["foo","bar","baz"]
-    payloads:
-    - data: "dGVzdCByZXNwb25zZQ=="
-      requestInfo:
-        requestHeaders:
-        - name: X-Conformance-Test
-          value: ["Value1","Value2"]
-        requests:
-        - "@type": type.googleapis.com/connectrpc.conformance.v2.UnaryRequest
-          responseDefinition:
-            responseHeaders:
-            - name: x-custom-header
-              value: ["foo","bar","baz"]
-            responseData: "dGVzdCByZXNwb25zZQ=="
-            responseTrailers:
-            - name: x-custom-trailer
-              value: ["bing","quux"]
-    responseTrailers:
-    - name: X-Custom-Trailer
-      value: ["bing","quux"]
->>>>>>> c55368c4
 - request:
     testName: unary empty response
     service: connectrpc.conformance.v2.ConformanceService
@@ -53,16 +27,6 @@
     requestMessages:
     - "@type": type.googleapis.com/connectrpc.conformance.v2.UnaryRequest
       responseDefinition:
-<<<<<<< HEAD
-=======
-  expectedResponse:
-    payloads:
-    - data:
-      requestInfo:
-        requests:
-        - "@type": type.googleapis.com/connectrpc.conformance.v2.UnaryRequest
-          responseDefinition:
->>>>>>> c55368c4
 - request:
     testName: client stream success
     service: connectrpc.conformance.v2.ConformanceService
@@ -83,34 +47,6 @@
           value: ["bing","quux"]
     - "@type": type.googleapis.com/connectrpc.conformance.v2.ClientStreamRequest
       requestData: "dGVzdCByZXNwb25zZQ=="
-<<<<<<< HEAD
-=======
-  expectedResponse:
-    responseHeaders:
-    - name: X-Custom-Header
-      value: ["foo","bar","baz"]
-    payloads:
-    - data: "dGVzdCByZXNwb25zZQ=="
-      requestInfo:
-        requestHeaders:
-        - name: X-Conformance-Test
-          value: ["Value1","Value2"]
-        requests:
-        - "@type": type.googleapis.com/connectrpc.conformance.v2.ClientStreamRequest
-          responseDefinition:
-            responseHeaders:
-            - name: x-custom-header
-              value: ["foo","bar","baz"]
-            responseData: "dGVzdCByZXNwb25zZQ=="
-            responseTrailers:
-            - name: x-custom-trailer
-              value: ["bing","quux"]
-        - "@type": type.googleapis.com/connectrpc.conformance.v2.ClientStreamRequest
-          requestData: "dGVzdCByZXNwb25zZQ=="
-    responseTrailers:
-    - name: X-Custom-Trailer
-      value: ["bing","quux"]
->>>>>>> c55368c4
 - request:
     testName: client stream empty response
     service: connectrpc.conformance.v2.ConformanceService
@@ -119,16 +55,6 @@
     requestMessages:
     - "@type": type.googleapis.com/connectrpc.conformance.v2.ClientStreamRequest
       responseDefinition:
-<<<<<<< HEAD
-=======
-  expectedResponse:
-    payloads:
-    - data:
-      requestInfo:
-        requests:
-        - "@type": type.googleapis.com/connectrpc.conformance.v2.ClientStreamRequest
-          responseDefinition:
->>>>>>> c55368c4
 - request:
     testName: server stream success
     service: connectrpc.conformance.v2.ConformanceService
@@ -149,35 +75,6 @@
         responseTrailers:
         - name: x-custom-trailer
           value: ["bing","quux"]
-<<<<<<< HEAD
-=======
-  expectedResponse:
-    responseHeaders:
-    - name: X-Custom-Header
-      value: ["foo","bar","baz"]
-    payloads:
-    - data: "dGVzdCByZXNwb25zZQ=="
-      requestInfo:
-        requestHeaders:
-        - name: X-Conformance-Test
-          value: ["Value1","Value2"]
-        requests:
-        - "@type": type.googleapis.com/connectrpc.conformance.v2.ServerStreamRequest
-          responseDefinition:
-            responseHeaders:
-            - name: x-custom-header
-              value: ["foo","bar","baz"]
-            responseData:
-              - "dGVzdCByZXNwb25zZQ=="
-              - "dGVzdCByZXNwb25zZQ=="
-            responseTrailers:
-            - name: x-custom-trailer
-              value: ["bing","quux"]
-    - data: "dGVzdCByZXNwb25zZQ=="
-    responseTrailers:
-    - name: X-Custom-Trailer
-      value: ["bing","quux"]
->>>>>>> c55368c4
 - request:
     testName: server stream empty response
     service: connectrpc.conformance.v2.ConformanceService
@@ -213,50 +110,4 @@
                 - "test error detail value"
         responseTrailers:
         - name: x-custom-trailer
-<<<<<<< HEAD
-          value: ["bing","quux"]
-=======
-          value: ["bing","quux"]
-  expectedResponse:
-    responseHeaders:
-    - name: X-Custom-Header
-      value: ["foo","bar","baz"]
-    payloads:
-    - data: "dGVzdCByZXNwb25zZQ=="
-      requestInfo:
-        requestHeaders:
-        - name: X-Conformance-Test
-          value: ["Value1","Value2"]
-        requests:
-        - "@type": type.googleapis.com/connectrpc.conformance.v2.ServerStreamRequest
-          responseDefinition:
-            responseHeaders:
-            - name: x-custom-header
-              value: ["foo","bar","baz"]
-            responseData:
-              - "dGVzdCByZXNwb25zZQ=="
-              - "dGVzdCByZXNwb25zZQ=="
-            error:
-              code: 13
-              message: "server stream failed"
-              details:
-                - "@type": "connectrpc.conformance.v2.Header"
-                  name: "test error detail name"
-                  value:
-                    - "test error detail value"
-            responseTrailers:
-            - name: x-custom-trailer
-              value: ["bing","quux"]
-    - data: "dGVzdCByZXNwb25zZQ=="
-    error:
-      code: 13
-      message: "server stream failed"
-      details:
-        - "@type": "connectrpc.conformance.v2.Header"
-          name: "test error detail name"
-          value:
-            - "test error detail value"
-    responseTrailers:
-    - name: X-Custom-Trailer
-      value: ["bing","quux"]
->>>>>>> c55368c4
+          value: ["bing","quux"]