--- conflicted
+++ resolved
@@ -1,15 +1,12 @@
 name: Bidi Timeouts
-<<<<<<< HEAD
 relevantHttpVersions:
   - HTTP_VERSION_2
   - HTTP_VERSION_3
-=======
 # TODO - Need to fix the timeout issues with wrapping context deadline. Right now
 # these tests break for gRPC until that issue is addressed
 relevantProtocols:
   - PROTOCOL_CONNECT
   - PROTOCOL_GRPC_WEB
->>>>>>> 00acfc58
 testCases:
 - request:
     testName: bidi full duplex timeout
