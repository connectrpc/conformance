--- conflicted
+++ resolved
@@ -3,11 +3,7 @@
 mode: TEST_MODE_CLIENT
 reliesOnMessageReceiveLimit: true
 # We only test client message size interactions over the proto codec because
-<<<<<<< HEAD
-# the test runner bases request size based on the binary size.
-=======
 # the test runner calculates request size based on the binary format.
->>>>>>> 8fa47b21
 relevantCodecs:
   - CODEC_PROTO
 testCases:
