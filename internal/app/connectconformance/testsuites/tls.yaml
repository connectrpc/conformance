--- conflicted
+++ resolved
@@ -20,35 +20,5 @@
             responseTrailers:
               - name: x-custom-trailer
                 value: ["bing","quux"]
-<<<<<<< HEAD
-        - "@type": type.googleapis.com/connectrpc.conformance.v1alpha1.ClientStreamRequest
-          requestData: "dGVzdCByZXNwb25zZQ=="
-=======
         - "@type": type.googleapis.com/connectrpc.conformance.v2.ClientStreamRequest
-          requestData: "dGVzdCByZXNwb25zZQ=="
-    expectedResponse:
-      responseHeaders:
-        - name: X-Custom-Header
-          value: ["foo","bar","baz"]
-      payloads:
-        - data: "dGVzdCByZXNwb25zZQ=="
-          requestInfo:
-            requestHeaders:
-              - name: X-Conformance-Test
-                value: ["Value1","Value2"]
-            requests:
-              - "@type": type.googleapis.com/connectrpc.conformance.v2.ClientStreamRequest
-                responseDefinition:
-                  responseHeaders:
-                    - name: x-custom-header
-                      value: ["foo","bar","baz"]
-                  responseData: "dGVzdCByZXNwb25zZQ=="
-                  responseTrailers:
-                    - name: x-custom-trailer
-                      value: ["bing","quux"]
-              - "@type": type.googleapis.com/connectrpc.conformance.v2.ClientStreamRequest
-                requestData: "dGVzdCByZXNwb25zZQ=="
-      responseTrailers:
-        - name: X-Custom-Trailer
-          value: ["bing","quux"]
->>>>>>> c55368c4
+          requestData: "dGVzdCByZXNwb25zZQ=="