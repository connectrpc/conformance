--- conflicted
+++ resolved
@@ -16,13 +16,10 @@
 
 import (
 	"context"
-<<<<<<< HEAD
 	"errors"
 	"fmt"
 	"io"
 	"time"
-=======
->>>>>>> f71b0900
 
 	v1alpha1 "connectrpc.com/conformance/internal/gen/proto/go/connectrpc/conformance/v1alpha1"
 	"connectrpc.com/conformance/internal/grpcutil"
@@ -76,7 +73,6 @@
 func (c *conformanceServiceServer) ClientStream(
 	stream v1alpha1.ConformanceService_ClientStreamServer,
 ) error {
-<<<<<<< HEAD
 	var responseDefinition *v1alpha1.UnaryResponseDefinition
 	firstRecv := true
 	var reqs []*anypb.Any
@@ -118,17 +114,12 @@
 	return stream.SendAndClose(&v1alpha1.ClientStreamResponse{
 		Payload: payload,
 	})
-=======
-	// TODO - Implement ClientStream
-	return status.Error(codes.Unimplemented, "method ClientStream not implemented")
->>>>>>> f71b0900
 }
 
 func (c *conformanceServiceServer) ServerStream(
 	req *v1alpha1.ServerStreamRequest,
 	stream v1alpha1.ConformanceService_ServerStreamServer,
 ) error {
-<<<<<<< HEAD
 	responseDefinition := req.ResponseDefinition
 	if responseDefinition != nil {
 		grpcutil.AddHeaderMetadata(stream.Context(), responseDefinition.ResponseHeaders)
@@ -166,16 +157,11 @@
 		return grpcutil.ConvertProtoToGrpcError(responseDefinition.Error)
 	}
 	return nil
-=======
-	// TODO - Implement ServerStream
-	return status.Error(codes.Unimplemented, "method ServerStream not implemented")
->>>>>>> f71b0900
 }
 
 func (c *conformanceServiceServer) BidiStream(
 	stream v1alpha1.ConformanceService_BidiStreamServer,
 ) error {
-<<<<<<< HEAD
 	var responseDefinition *v1alpha1.StreamResponseDefinition
 	fullDuplex := false
 	firstRecv := true
@@ -265,10 +251,6 @@
 		return grpcutil.ConvertProtoToGrpcError(responseDefinition.Error)
 	}
 	return nil
-=======
-	// TODO - Implement BidiStream
-	return status.Error(codes.Unimplemented, "method BidiStream not implemented")
->>>>>>> f71b0900
 }
 
 // Parses the given unary response definition and returns either
@@ -295,15 +277,11 @@
 			}
 			return payload, nil
 		default:
-<<<<<<< HEAD
-			return nil, status.Errorf(codes.InvalidArgument, "provided UnaryRequest.Response has an unexpected type %T", respType)
-=======
 			return nil, status.Errorf(
 				codes.InvalidArgument,
 				"provided UnaryRequest.Response has an unexpected type %T",
 				respType,
 			)
->>>>>>> f71b0900
 		}
 	}
 	return nil, status.Error(codes.InvalidArgument, "no response definition provided")
