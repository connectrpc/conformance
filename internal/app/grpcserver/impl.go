--- conflicted
+++ resolved
@@ -150,11 +150,10 @@
 		return err
 	}
 
-<<<<<<< HEAD
 	respNum := 0
 	for _, data := range responseDefinition.ResponseData {
-		resp := &v1alpha1.ServerStreamResponse{
-			Payload: &v1alpha1.ConformancePayload{
+		resp := &v2.ServerStreamResponse{
+			Payload: &v2.ConformancePayload{
 				Data: data,
 			},
 		}
@@ -165,19 +164,6 @@
 			metadata, _ := metadata.FromIncomingContext(stream.Context())
 			requestInfo := createRequestInfo(metadata, []*anypb.Any{msgAsAny})
 			resp.Payload.RequestInfo = requestInfo
-=======
-	metadata, _ := metadata.FromIncomingContext(stream.Context())
-	requestInfo := createRequestInfo(metadata, []*anypb.Any{msgAsAny})
-	payload := &v2.ConformancePayload{
-		RequestInfo: requestInfo,
-	}
-
-	for _, data := range responseDefinition.ResponseData {
-		payload.Data = data
-
-		resp := &v2.ServerStreamResponse{
-			Payload: payload,
->>>>>>> c55368c4
 		}
 
 		time.Sleep((time.Duration(responseDefinition.ResponseDelayMs) * time.Millisecond))
@@ -247,21 +233,12 @@
 					"received more requests than desired responses on a full duplex stream",
 				)
 			}
-<<<<<<< HEAD
-			resp := &v1alpha1.BidiStreamResponse{
-				Payload: &v1alpha1.ConformancePayload{
-					Data: responseDefinition.ResponseData[respNum],
-=======
-			metadata, _ := metadata.FromIncomingContext(stream.Context())
-			requestInfo := createRequestInfo(metadata, reqs)
 			resp := &v2.BidiStreamResponse{
 				Payload: &v2.ConformancePayload{
-					RequestInfo: requestInfo,
-					Data:        responseDefinition.ResponseData[respNum],
->>>>>>> c55368c4
+					Data: responseDefinition.ResponseData[respNum],
 				},
 			}
-			var requestInfo *v1alpha1.ConformancePayload_RequestInfo
+			var requestInfo *v2.ConformancePayload_RequestInfo
 			if respNum == 0 {
 				// Only send the full request info (including headers and timeouts)
 				// in the first response
@@ -271,7 +248,7 @@
 				// All responses after the first should only include the requests
 				// since that is the only thing that will change between responses
 				// for a full duplex stream
-				requestInfo = &v1alpha1.ConformancePayload_RequestInfo{
+				requestInfo = &v2.ConformancePayload_RequestInfo{
 					Requests: reqs,
 				}
 			}
@@ -290,18 +267,9 @@
 	// both scenarios of half duplex (we haven't sent any responses yet) or full duplex
 	// where the requested responses are greater than the total requests.
 	for ; respNum < len(responseDefinition.ResponseData); respNum++ {
-<<<<<<< HEAD
-		resp := &v1alpha1.BidiStreamResponse{
-			Payload: &v1alpha1.ConformancePayload{
-				Data: responseDefinition.ResponseData[respNum],
-=======
-		metadata, _ := metadata.FromIncomingContext(stream.Context())
-		requestInfo := createRequestInfo(metadata, reqs)
 		resp := &v2.BidiStreamResponse{
 			Payload: &v2.ConformancePayload{
-				RequestInfo: requestInfo,
-				Data:        responseDefinition.ResponseData[respNum],
->>>>>>> c55368c4
+				Data: responseDefinition.ResponseData[respNum],
 			},
 		}
 		// Only set the request info if this is the first response being sent back
