// Copyright 2023 The Connect Authors
//
// Licensed under the Apache License, Version 2.0 (the "License");
// you may not use this file except in compliance with the License.
// You may obtain a copy of the License at
//
//      http://www.apache.org/licenses/LICENSE-2.0
//
// Unless required by applicable law or agreed to in writing, software
// distributed under the License is distributed on an "AS IS" BASIS,
// WITHOUT WARRANTIES OR CONDITIONS OF ANY KIND, either express or implied.
// See the License for the specific language governing permissions and
// limitations under the License.

package referenceclient

import (
	"context"
	"errors"
	"fmt"
	"io"
	"net/http"
	"net/url"
	"time"

	"connectrpc.com/conformance/internal"
	v1 "connectrpc.com/conformance/internal/gen/proto/go/connectrpc/conformance/v1"
	"connectrpc.com/conformance/internal/gen/proto/go/connectrpc/conformance/v1/conformancev1connect"
	"connectrpc.com/connect"
	"google.golang.org/protobuf/types/known/emptypb"
)

const clientName = "connectconformance-referenceclient"

type invoker struct {
	client conformancev1connect.ConformanceServiceClient
}

func (i *invoker) Invoke(
	ctx context.Context,
	req *v1.ClientCompatRequest,
) (*v1.ClientResponseResult, error) {
	// If a timeout was specified, create a derived context with that deadline
	if req.TimeoutMs != nil {
		deadlineCtx, cancel := context.WithDeadline(ctx, time.Now().Add(time.Duration(*req.TimeoutMs)*time.Millisecond))
		ctx = deadlineCtx
		defer cancel()
	}

	switch req.Method {
	case "Unary":
		if len(req.RequestMessages) != 1 {
			return nil, errors.New("unary calls must specify exactly one request message")
		}
		resp, err := i.unary(ctx, req)
		if err != nil {
			return nil, err
		}
		return resp, nil
	case "IdempotentUnary":
		if len(req.RequestMessages) != 1 {
			return nil, errors.New("unary calls must specify exactly one request message")
		}
		resp, err := i.idempotentUnary(ctx, req)
		if err != nil {
			return nil, err
		}
		return resp, nil
	case "ServerStream":
		if len(req.RequestMessages) != 1 {
			return nil, errors.New("server streaming calls must specify exactly one request message")
		}
		resp, err := i.serverStream(ctx, req)
		if err != nil {
			return nil, err
		}
		return resp, nil
	case "ClientStream":
		resp, err := i.clientStream(ctx, req)
		if err != nil {
			return nil, err
		}
		return resp, nil
	case "BidiStream":
		resp, err := i.bidiStream(ctx, req)
		if err != nil {
			return nil, err
		}
		return resp, nil
	case "Unimplemented":
		resp, err := i.unimplemented(ctx, req)
		if err != nil {
			return nil, err
		}
		return resp, nil
	default:
		return nil, errors.New("method name " + req.Method + " does not exist")
	}
}

func (i *invoker) unary(
	ctx context.Context,
	req *v1.ClientCompatRequest,
) (*v1.ClientResponseResult, error) {
	msg := req.RequestMessages[0]
	ur := &v1.UnaryRequest{}
	if err := msg.UnmarshalTo(ur); err != nil {
		return nil, err
	}

	request := connect.NewRequest(ur)

	// Add the specified request headers to the request
	internal.AddHeaders(req.RequestHeaders, request.Header())

	var protoErr *v1.Error
	var headers []*v1.Header
	var trailers []*v1.Header
	payloads := make([]*v1.ConformancePayload, 0, 1)

	// Invoke the Unary call
	resp, err := i.client.Unary(ctx, request)
	if err != nil {
		// If an error was returned, first convert it to a Connect error
		// so that we can get the headers from the Meta property. Then,
		// convert _that_ to a proto Error so we can set it in the response.
		connectErr := internal.ConvertErrorToConnectError(err)
		headers = internal.ConvertToProtoHeader(connectErr.Meta())
		protoErr = internal.ConvertConnectToProtoError(connectErr)
	} else {
		// If the call was successful, get the headers and trailers
		headers = internal.ConvertToProtoHeader(resp.Header())
		trailers = internal.ConvertToProtoHeader(resp.Trailer())
		// If there's a payload, add that to the response also
		if resp.Msg.Payload != nil {
			payloads = append(payloads, resp.Msg.Payload)
		}
	}

	return &v1.ClientResponseResult{
		ResponseHeaders:  headers,
		ResponseTrailers: trailers,
		Payloads:         payloads,
		Error:            protoErr,
		ConnectErrorRaw:  nil, // TODO
	}, nil
}

<<<<<<< HEAD
type CancelTiming struct {
	beforeCloseSend   *emptypb.Empty
	afterCloseSendMs  int
	afterNumResponses int
}

// getCancelTiming evaluates a Cancel setting and returns a struct with the
// appropriate value set.
func getCancelTiming(cancel *v1.ClientCompatRequest_Cancel) (*CancelTiming, error) {
	var beforeCloseSend *emptypb.Empty
	afterCloseSendMs := -1
	afterNumResponses := -1
	if cancel != nil {
		switch cancelTiming := cancel.CancelTiming.(type) {
		case *v1.ClientCompatRequest_Cancel_BeforeCloseSend:
			beforeCloseSend = cancelTiming.BeforeCloseSend
		case *v1.ClientCompatRequest_Cancel_AfterCloseSendMs:
			afterCloseSendMs = int(cancelTiming.AfterCloseSendMs)
		case *v1.ClientCompatRequest_Cancel_AfterNumResponses:
			afterNumResponses = int(cancelTiming.AfterNumResponses)
		case nil:
			// If cancel is non-nil, but none of timing values are set, it should
			// be treated as if afterCloseSendMs was set to 0
			afterCloseSendMs = 0
		default:
			return nil, fmt.Errorf("provided CancelTiming has an unexpected type %T", cancelTiming)
		}
	}
	return &CancelTiming{
		beforeCloseSend:   beforeCloseSend,
		afterCloseSendMs:  afterCloseSendMs,
		afterNumResponses: afterNumResponses,
=======
// TODO - This should be consolidated with the unary implementation since they are
// mostly the same. See https://github.com/connectrpc/conformance/pull/721/files#r1415699842
// for an example.
func (i *invoker) idempotentUnary(
	ctx context.Context,
	req *v1.ClientCompatRequest,
) (*v1.ClientResponseResult, error) {
	msg := req.RequestMessages[0]
	ur := &v1.IdempotentUnaryRequest{}
	if err := msg.UnmarshalTo(ur); err != nil {
		return nil, err
	}

	request := connect.NewRequest(ur)

	// Add the specified request headers to the request
	internal.AddHeaders(req.RequestHeaders, request.Header())

	var protoErr *v1.Error
	var headers []*v1.Header
	var trailers []*v1.Header
	payloads := make([]*v1.ConformancePayload, 0, 1)

	// Invoke the Unary call
	resp, err := i.client.IdempotentUnary(ctx, request)
	if err != nil {
		// If an error was returned, first convert it to a Connect error
		// so that we can get the headers from the Meta property. Then,
		// convert _that_ to a proto Error so we can set it in the response.
		connectErr := internal.ConvertErrorToConnectError(err)
		headers = internal.ConvertToProtoHeader(connectErr.Meta())
		protoErr = internal.ConvertConnectToProtoError(connectErr)
	} else {
		// If the call was successful, get the returned payloads
		// and the headers and trailers
		payloads = append(payloads, resp.Msg.Payload)
		headers = internal.ConvertToProtoHeader(resp.Header())
		trailers = internal.ConvertToProtoHeader(resp.Trailer())
	}

	return &v1.ClientResponseResult{
		ResponseHeaders:  headers,
		ResponseTrailers: trailers,
		Payloads:         payloads,
		Error:            protoErr,
		ConnectErrorRaw:  nil, // TODO
>>>>>>> 1b090e97
	}, nil
}

func (i *invoker) serverStream(
	c context.Context,
	req *v1.ClientCompatRequest,
) (*v1.ClientResponseResult, error) {
	ctx, ctxCancel := wrapContext(c)
	defer ctxCancel()

	msg := req.RequestMessages[0]
	ssr := &v1.ServerStreamRequest{}
	if err := msg.UnmarshalTo(ssr); err != nil {
		return nil, err
	}

	request := connect.NewRequest(ssr)

	// Add the specified request headers to the request
	internal.AddHeaders(req.RequestHeaders, request.Header())

	timing, err := getCancelTiming(req.Cancel)
	if err != nil {
		return nil, err
	}

	stream, err := i.client.ServerStream(ctx, request)
	if err != nil {
		// If an error was returned, first convert it to a Connect error
		// so that we can get the headers from the Meta property. Then,
		// convert _that_ to a proto Error so we can set it in the response.
		connectErr := internal.ConvertErrorToConnectError(err)
		headers := internal.ConvertToProtoHeader(connectErr.Meta())
		protoErr := internal.ConvertConnectToProtoError(connectErr)
		return &v1.ClientResponseResult{
			ResponseHeaders: headers,
			Error:           protoErr,
		}, nil
	}
	var protoErr *v1.Error
	var headers []*v1.Header
	var trailers []*v1.Header
	var payloads []*v1.ConformancePayload

	if ssr.ResponseDefinition != nil {
		payloads = make([]*v1.ConformancePayload, 0, len(ssr.ResponseDefinition.ResponseData))
	}

	// If the cancel timing specifies after 0 responses, then cancel before
	// receiving anything
	if timing.afterNumResponses == 0 {
		ctxCancel()
	}
	totalRcvd := 0
	for stream.Receive() {
		totalRcvd++
		// If the call was successful, get the returned payloads
		// and the headers and trailers
		payloads = append(payloads, stream.Msg().Payload)

		// If afterNumResponses is specified, it will be a number > 0 here.
		// If it wasn't specified, it will be -1, which means the totalRcvd
		// will never be equal and we won't cancel.
		if totalRcvd == timing.afterNumResponses {
			ctxCancel()
		}
	}
	if stream.Err() != nil {
		// If an error was returned, convert it to a proto Error
		protoErr = internal.ConvertErrorToProtoError(stream.Err())
	}

	// Read headers and trailers from the stream
	headers = internal.ConvertToProtoHeader(stream.ResponseHeader())
	trailers = internal.ConvertToProtoHeader(stream.ResponseTrailer())

	err = stream.Close()
	if err != nil {
		if protoErr == nil {
			protoErr = internal.ConvertErrorToProtoError(err)
		}
	}
	return &v1.ClientResponseResult{
		ResponseHeaders:  headers,
		ResponseTrailers: trailers,
		Payloads:         payloads,
		Error:            protoErr,
		ConnectErrorRaw:  nil, // TODO
	}, nil
}

func (i *invoker) clientStream(
	c context.Context,
	req *v1.ClientCompatRequest,
) (*v1.ClientResponseResult, error) {
	ctx, ctxCancel := wrapContext(c)
	defer ctxCancel()

	stream := i.client.ClientStream(ctx)

	// Add the specified request headers to the request
	internal.AddHeaders(req.RequestHeaders, stream.RequestHeader())

	for _, msg := range req.RequestMessages {
		csr := &v1.ClientStreamRequest{}
		if err := msg.UnmarshalTo(csr); err != nil {
			return nil, err
		}

		// Sleep for any specified delay
		time.Sleep(time.Duration(req.RequestDelayMs) * time.Millisecond)

		if err := stream.Send(csr); err != nil && errors.Is(err, io.EOF) {
			break
		}
	}

	var protoErr *v1.Error
	var headers []*v1.Header
	var trailers []*v1.Header
	payloads := make([]*v1.ConformancePayload, 0, 1)

	// Cancellation timing
	timing, err := getCancelTiming(req.Cancel)
	if err != nil {
		return nil, err
	}
	if timing.beforeCloseSend != nil {
		ctxCancel()
	} else if timing.afterCloseSendMs >= 0 {
		go func() {
			time.Sleep(time.Duration(timing.afterCloseSendMs) * time.Millisecond)
			ctxCancel()
		}()
	}
	resp, err := stream.CloseAndReceive()
	if err != nil {
		// If an error was returned, first convert it to a Connect error
		// so that we can get the headers from the Meta property. Then,
		// convert _that_ to a proto Error so we can set it in the response.
		connectErr := internal.ConvertErrorToConnectError(err)
		headers = internal.ConvertToProtoHeader(connectErr.Meta())
		protoErr = internal.ConvertConnectToProtoError(connectErr)
	} else {
		// If the call was successful, get the returned payloads
		// and the headers and trailers
		payloads = append(payloads, resp.Msg.Payload)
		headers = internal.ConvertToProtoHeader(resp.Header())
		trailers = internal.ConvertToProtoHeader(resp.Trailer())
	}

	return &v1.ClientResponseResult{
		ResponseHeaders:  headers,
		ResponseTrailers: trailers,
		Payloads:         payloads,
		Error:            protoErr,
		ConnectErrorRaw:  nil, // TODO
	}, nil
}

func (i *invoker) bidiStream(
	ctx context.Context,
	req *v1.ClientCompatRequest,
) (result *v1.ClientResponseResult, _ error) {
	result = &v1.ClientResponseResult{
		ConnectErrorRaw: nil, // TODO
	}

	stream := i.client.BidiStream(ctx)
	defer func() {
		if result != nil {
			// Read headers and trailers from the stream
			result.ResponseHeaders = internal.ConvertToProtoHeader(stream.ResponseHeader())
			result.ResponseTrailers = internal.ConvertToProtoHeader(stream.ResponseTrailer())
		}
	}()

	// Add the specified request headers to the request
	internal.AddHeaders(req.RequestHeaders, stream.RequestHeader())

	fullDuplex := req.StreamType == v1.StreamType_STREAM_TYPE_FULL_DUPLEX_BIDI_STREAM

	var protoErr *v1.Error
	for _, msg := range req.RequestMessages {
		bsr := &v1.BidiStreamRequest{}
		if err := msg.UnmarshalTo(bsr); err != nil {
			// Return the error and nil result because this is an
			// unmarshalling error unrelated to the RPC
			return nil, err
		}
		if err := stream.Send(bsr); err != nil && errors.Is(err, io.EOF) {
			// Call receive to get the error and convert it to a proto error
			if _, recvErr := stream.Receive(); recvErr != nil {
				protoErr = internal.ConvertErrorToProtoError(recvErr)
			} else {
				// Just in case the receive call doesn't return the error,
				// use the error returned from Send. Note this should never
				// happen, but is here as a safeguard.
				protoErr = internal.ConvertErrorToProtoError(err)
			}
			// Break the send loop
			break
		}
		if fullDuplex {
			// If this is a full duplex stream, receive a response for each request
			msg, err := stream.Receive()
			if err != nil {
				if !errors.Is(err, io.EOF) {
					// If an error was returned that is not an EOF, convert it
					// to a proto Error. If the error was an EOF, that just means
					// reads are done.
					protoErr = internal.ConvertErrorToProtoError(err)
				}
				// Reads are done either because we received an error or an EOF
				// In either case, break the outer loop
				break
			}
			// If the call was successful, get the returned payloads
			result.Payloads = append(result.Payloads, msg.Payload)
		}
	}

	// Sends are done, close the send side of the stream
	if err := stream.CloseRequest(); err != nil {
		return nil, err
	}

	// If we received an error in any of the send logic or full-duplex reads, then exit
	if protoErr != nil {
		result.Error = protoErr
		return result, nil
	}

	// Receive any remaining responses
	for {
		if err := ctx.Err(); err != nil {
			// If an error was returned, convert it to a proto Error
			protoErr = internal.ConvertErrorToProtoError(err)
			break
		}
		msg, err := stream.Receive()
		if err != nil {
			if !errors.Is(err, io.EOF) {
				// If an error was returned that is not an EOF, convert it
				// to a proto Error. If the error was an EOF, that just means
				// reads are done.
				protoErr = internal.ConvertErrorToProtoError(err)
			}
			break
		}
		// If the call was successful, save the payloads
		result.Payloads = append(result.Payloads, msg.Payload)
	}

	if protoErr != nil {
		result.Error = protoErr
		return result, nil
	}

	if err := stream.CloseResponse(); err != nil {
		result.Error = internal.ConvertErrorToProtoError(err)
	}

	return result, nil
}

func (i *invoker) unimplemented(
	ctx context.Context,
	req *v1.ClientCompatRequest,
) (*v1.ClientResponseResult, error) {
	msg := req.RequestMessages[0]
	ur := &v1.UnimplementedRequest{}
	if err := msg.UnmarshalTo(ur); err != nil {
		return nil, err
	}

	request := connect.NewRequest(ur)
	internal.AddHeaders(req.RequestHeaders, request.Header())

	// Invoke the Unary call
	_, err := i.client.Unimplemented(ctx, request)
	return &v1.ClientResponseResult{
		Error: internal.ConvertErrorToProtoError(err),
	}, nil
}

// wrapContext wraps the current context. The resulting context and cancel
// function will be dependent on whether the given context has a deadline.
func wrapContext(ctx context.Context) (context.Context, context.CancelFunc) {
	deadline, ok := ctx.Deadline()
	if !ok {
		return context.WithCancel(ctx)
	}
	return context.WithDeadline(ctx, deadline)
}

// Creates a new invoker around a ConformanceServiceClient.
func newInvoker(transport http.RoundTripper, url *url.URL, opts []connect.ClientOption) *invoker {
	opts = append(opts, connect.WithInterceptors(userAgentClientInterceptor{}))
	client := conformancev1connect.NewConformanceServiceClient(
		&http.Client{Transport: transport},
		url.String(),
		opts...,
	)
	return &invoker{
		client: client,
	}
}

// userAgentClientInterceptor adds to the user-agent header on outgoing requests.
type userAgentClientInterceptor struct{}

func (userAgentClientInterceptor) WrapUnary(next connect.UnaryFunc) connect.UnaryFunc {
	return func(ctx context.Context, req connect.AnyRequest) (connect.AnyResponse, error) {
		if req.Spec().IsClient {
			// decorate user-agent with the program name and version
			userAgent := fmt.Sprintf("%s %s/%s", req.Header().Get("User-Agent"), clientName, internal.Version)
			req.Header().Set("User-Agent", userAgent)
		}
		return next(ctx, req)
	}
}

func (userAgentClientInterceptor) WrapStreamingClient(next connect.StreamingClientFunc) connect.StreamingClientFunc {
	return func(ctx context.Context, spec connect.Spec) connect.StreamingClientConn {
		conn := next(ctx, spec)
		// decorate user-agent with the program name and version
		userAgent := fmt.Sprintf("%s %s/%s", conn.RequestHeader().Get("User-Agent"), clientName, internal.Version)
		conn.RequestHeader().Set("User-Agent", userAgent)
		return conn
	}
}

func (userAgentClientInterceptor) WrapStreamingHandler(next connect.StreamingHandlerFunc) connect.StreamingHandlerFunc {
	return next
}<|MERGE_RESOLUTION|>--- conflicted
+++ resolved
@@ -32,6 +32,12 @@
 
 const clientName = "connectconformance-referenceclient"
 
+type cancelTiming struct {
+	beforeCloseSend   *emptypb.Empty
+	afterCloseSendMs  int
+	afterNumResponses int
+}
+
 type invoker struct {
 	client conformancev1connect.ConformanceServiceClient
 }
@@ -146,16 +152,341 @@
 	}, nil
 }
 
-<<<<<<< HEAD
-type CancelTiming struct {
-	beforeCloseSend   *emptypb.Empty
-	afterCloseSendMs  int
-	afterNumResponses int
+// TODO - This should be consolidated with the unary implementation since they are
+// mostly the same. See https://github.com/connectrpc/conformance/pull/721/files#r1415699842
+// for an example.
+func (i *invoker) idempotentUnary(
+	ctx context.Context,
+	req *v1.ClientCompatRequest,
+) (*v1.ClientResponseResult, error) {
+	msg := req.RequestMessages[0]
+	ur := &v1.IdempotentUnaryRequest{}
+	if err := msg.UnmarshalTo(ur); err != nil {
+		return nil, err
+	}
+
+	request := connect.NewRequest(ur)
+
+	// Add the specified request headers to the request
+	internal.AddHeaders(req.RequestHeaders, request.Header())
+
+	var protoErr *v1.Error
+	var headers []*v1.Header
+	var trailers []*v1.Header
+	payloads := make([]*v1.ConformancePayload, 0, 1)
+
+	// Invoke the Unary call
+	resp, err := i.client.IdempotentUnary(ctx, request)
+	if err != nil {
+		// If an error was returned, first convert it to a Connect error
+		// so that we can get the headers from the Meta property. Then,
+		// convert _that_ to a proto Error so we can set it in the response.
+		connectErr := internal.ConvertErrorToConnectError(err)
+		headers = internal.ConvertToProtoHeader(connectErr.Meta())
+		protoErr = internal.ConvertConnectToProtoError(connectErr)
+	} else {
+		// If the call was successful, get the returned payloads
+		// and the headers and trailers
+		payloads = append(payloads, resp.Msg.Payload)
+		headers = internal.ConvertToProtoHeader(resp.Header())
+		trailers = internal.ConvertToProtoHeader(resp.Trailer())
+	}
+
+	return &v1.ClientResponseResult{
+		ResponseHeaders:  headers,
+		ResponseTrailers: trailers,
+		Payloads:         payloads,
+		Error:            protoErr,
+		ConnectErrorRaw:  nil, // TODO
+	}, nil
+}
+
+func (i *invoker) serverStream(
+	c context.Context,
+	req *v1.ClientCompatRequest,
+) (*v1.ClientResponseResult, error) {
+	ctx, ctxCancel := wrapContext(c)
+	defer ctxCancel()
+
+	msg := req.RequestMessages[0]
+	ssr := &v1.ServerStreamRequest{}
+	if err := msg.UnmarshalTo(ssr); err != nil {
+		return nil, err
+	}
+
+	request := connect.NewRequest(ssr)
+
+	// Add the specified request headers to the request
+	internal.AddHeaders(req.RequestHeaders, request.Header())
+
+	timing, err := getCancelTiming(req.Cancel)
+	if err != nil {
+		return nil, err
+	}
+
+	stream, err := i.client.ServerStream(ctx, request)
+	if err != nil {
+		// If an error was returned, first convert it to a Connect error
+		// so that we can get the headers from the Meta property. Then,
+		// convert _that_ to a proto Error so we can set it in the response.
+		connectErr := internal.ConvertErrorToConnectError(err)
+		headers := internal.ConvertToProtoHeader(connectErr.Meta())
+		protoErr := internal.ConvertConnectToProtoError(connectErr)
+		return &v1.ClientResponseResult{
+			ResponseHeaders: headers,
+			Error:           protoErr,
+		}, nil
+	}
+	var protoErr *v1.Error
+	var headers []*v1.Header
+	var trailers []*v1.Header
+	var payloads []*v1.ConformancePayload
+
+	if ssr.ResponseDefinition != nil {
+		payloads = make([]*v1.ConformancePayload, 0, len(ssr.ResponseDefinition.ResponseData))
+	}
+
+	// If the cancel timing specifies after 0 responses, then cancel before
+	// receiving anything
+	if timing.afterNumResponses == 0 {
+		ctxCancel()
+	}
+	totalRcvd := 0
+	for stream.Receive() {
+		totalRcvd++
+		// If the call was successful, get the returned payloads
+		// and the headers and trailers
+		payloads = append(payloads, stream.Msg().Payload)
+
+		// If afterNumResponses is specified, it will be a number > 0 here.
+		// If it wasn't specified, it will be -1, which means the totalRcvd
+		// will never be equal and we won't cancel.
+		if totalRcvd == timing.afterNumResponses {
+			ctxCancel()
+		}
+	}
+	if stream.Err() != nil {
+		// If an error was returned, convert it to a proto Error
+		protoErr = internal.ConvertErrorToProtoError(stream.Err())
+	}
+
+	// Read headers and trailers from the stream
+	headers = internal.ConvertToProtoHeader(stream.ResponseHeader())
+	trailers = internal.ConvertToProtoHeader(stream.ResponseTrailer())
+
+	err = stream.Close()
+	if err != nil {
+		if protoErr == nil {
+			protoErr = internal.ConvertErrorToProtoError(err)
+		}
+	}
+	return &v1.ClientResponseResult{
+		ResponseHeaders:  headers,
+		ResponseTrailers: trailers,
+		Payloads:         payloads,
+		Error:            protoErr,
+		ConnectErrorRaw:  nil, // TODO
+	}, nil
+}
+
+func (i *invoker) clientStream(
+	c context.Context,
+	req *v1.ClientCompatRequest,
+) (*v1.ClientResponseResult, error) {
+	ctx, ctxCancel := wrapContext(c)
+	defer ctxCancel()
+
+	stream := i.client.ClientStream(ctx)
+
+	// Add the specified request headers to the request
+	internal.AddHeaders(req.RequestHeaders, stream.RequestHeader())
+
+	for _, msg := range req.RequestMessages {
+		csr := &v1.ClientStreamRequest{}
+		if err := msg.UnmarshalTo(csr); err != nil {
+			return nil, err
+		}
+
+		// Sleep for any specified delay
+		time.Sleep(time.Duration(req.RequestDelayMs) * time.Millisecond)
+
+		if err := stream.Send(csr); err != nil && errors.Is(err, io.EOF) {
+			break
+		}
+	}
+
+	var protoErr *v1.Error
+	var headers []*v1.Header
+	var trailers []*v1.Header
+	payloads := make([]*v1.ConformancePayload, 0, 1)
+
+	// Cancellation timing
+	timing, err := getCancelTiming(req.Cancel)
+	if err != nil {
+		return nil, err
+	}
+	if timing.beforeCloseSend != nil {
+		ctxCancel()
+	} else if timing.afterCloseSendMs >= 0 {
+		go func() {
+			time.Sleep(time.Duration(timing.afterCloseSendMs) * time.Millisecond)
+			ctxCancel()
+		}()
+	}
+	resp, err := stream.CloseAndReceive()
+	if err != nil {
+		// If an error was returned, first convert it to a Connect error
+		// so that we can get the headers from the Meta property. Then,
+		// convert _that_ to a proto Error so we can set it in the response.
+		connectErr := internal.ConvertErrorToConnectError(err)
+		headers = internal.ConvertToProtoHeader(connectErr.Meta())
+		protoErr = internal.ConvertConnectToProtoError(connectErr)
+	} else {
+		// If the call was successful, get the returned payloads
+		// and the headers and trailers
+		payloads = append(payloads, resp.Msg.Payload)
+		headers = internal.ConvertToProtoHeader(resp.Header())
+		trailers = internal.ConvertToProtoHeader(resp.Trailer())
+	}
+
+	return &v1.ClientResponseResult{
+		ResponseHeaders:  headers,
+		ResponseTrailers: trailers,
+		Payloads:         payloads,
+		Error:            protoErr,
+		ConnectErrorRaw:  nil, // TODO
+	}, nil
+}
+
+func (i *invoker) bidiStream(
+	ctx context.Context,
+	req *v1.ClientCompatRequest,
+) (result *v1.ClientResponseResult, _ error) {
+	result = &v1.ClientResponseResult{
+		ConnectErrorRaw: nil, // TODO
+	}
+
+	stream := i.client.BidiStream(ctx)
+	defer func() {
+		if result != nil {
+			// Read headers and trailers from the stream
+			result.ResponseHeaders = internal.ConvertToProtoHeader(stream.ResponseHeader())
+			result.ResponseTrailers = internal.ConvertToProtoHeader(stream.ResponseTrailer())
+		}
+	}()
+
+	// Add the specified request headers to the request
+	internal.AddHeaders(req.RequestHeaders, stream.RequestHeader())
+
+	fullDuplex := req.StreamType == v1.StreamType_STREAM_TYPE_FULL_DUPLEX_BIDI_STREAM
+
+	var protoErr *v1.Error
+	for _, msg := range req.RequestMessages {
+		bsr := &v1.BidiStreamRequest{}
+		if err := msg.UnmarshalTo(bsr); err != nil {
+			// Return the error and nil result because this is an
+			// unmarshalling error unrelated to the RPC
+			return nil, err
+		}
+		if err := stream.Send(bsr); err != nil && errors.Is(err, io.EOF) {
+			// Call receive to get the error and convert it to a proto error
+			if _, recvErr := stream.Receive(); recvErr != nil {
+				protoErr = internal.ConvertErrorToProtoError(recvErr)
+			} else {
+				// Just in case the receive call doesn't return the error,
+				// use the error returned from Send. Note this should never
+				// happen, but is here as a safeguard.
+				protoErr = internal.ConvertErrorToProtoError(err)
+			}
+			// Break the send loop
+			break
+		}
+		if fullDuplex {
+			// If this is a full duplex stream, receive a response for each request
+			msg, err := stream.Receive()
+			if err != nil {
+				if !errors.Is(err, io.EOF) {
+					// If an error was returned that is not an EOF, convert it
+					// to a proto Error. If the error was an EOF, that just means
+					// reads are done.
+					protoErr = internal.ConvertErrorToProtoError(err)
+				}
+				// Reads are done either because we received an error or an EOF
+				// In either case, break the outer loop
+				break
+			}
+			// If the call was successful, get the returned payloads
+			result.Payloads = append(result.Payloads, msg.Payload)
+		}
+	}
+
+	// Sends are done, close the send side of the stream
+	if err := stream.CloseRequest(); err != nil {
+		return nil, err
+	}
+
+	// If we received an error in any of the send logic or full-duplex reads, then exit
+	if protoErr != nil {
+		result.Error = protoErr
+		return result, nil
+	}
+
+	// Receive any remaining responses
+	for {
+		if err := ctx.Err(); err != nil {
+			// If an error was returned, convert it to a proto Error
+			protoErr = internal.ConvertErrorToProtoError(err)
+			break
+		}
+		msg, err := stream.Receive()
+		if err != nil {
+			if !errors.Is(err, io.EOF) {
+				// If an error was returned that is not an EOF, convert it
+				// to a proto Error. If the error was an EOF, that just means
+				// reads are done.
+				protoErr = internal.ConvertErrorToProtoError(err)
+			}
+			break
+		}
+		// If the call was successful, save the payloads
+		result.Payloads = append(result.Payloads, msg.Payload)
+	}
+
+	if protoErr != nil {
+		result.Error = protoErr
+		return result, nil
+	}
+
+	if err := stream.CloseResponse(); err != nil {
+		result.Error = internal.ConvertErrorToProtoError(err)
+	}
+
+	return result, nil
+}
+
+func (i *invoker) unimplemented(
+	ctx context.Context,
+	req *v1.ClientCompatRequest,
+) (*v1.ClientResponseResult, error) {
+	msg := req.RequestMessages[0]
+	ur := &v1.UnimplementedRequest{}
+	if err := msg.UnmarshalTo(ur); err != nil {
+		return nil, err
+	}
+
+	request := connect.NewRequest(ur)
+	internal.AddHeaders(req.RequestHeaders, request.Header())
+
+	// Invoke the Unary call
+	_, err := i.client.Unimplemented(ctx, request)
+	return &v1.ClientResponseResult{
+		Error: internal.ConvertErrorToProtoError(err),
+	}, nil
 }
 
 // getCancelTiming evaluates a Cancel setting and returns a struct with the
 // appropriate value set.
-func getCancelTiming(cancel *v1.ClientCompatRequest_Cancel) (*CancelTiming, error) {
+func getCancelTiming(cancel *v1.ClientCompatRequest_Cancel) (*cancelTiming, error) {
 	var beforeCloseSend *emptypb.Empty
 	afterCloseSendMs := -1
 	afterNumResponses := -1
@@ -175,341 +506,10 @@
 			return nil, fmt.Errorf("provided CancelTiming has an unexpected type %T", cancelTiming)
 		}
 	}
-	return &CancelTiming{
+	return &cancelTiming{
 		beforeCloseSend:   beforeCloseSend,
 		afterCloseSendMs:  afterCloseSendMs,
 		afterNumResponses: afterNumResponses,
-=======
-// TODO - This should be consolidated with the unary implementation since they are
-// mostly the same. See https://github.com/connectrpc/conformance/pull/721/files#r1415699842
-// for an example.
-func (i *invoker) idempotentUnary(
-	ctx context.Context,
-	req *v1.ClientCompatRequest,
-) (*v1.ClientResponseResult, error) {
-	msg := req.RequestMessages[0]
-	ur := &v1.IdempotentUnaryRequest{}
-	if err := msg.UnmarshalTo(ur); err != nil {
-		return nil, err
-	}
-
-	request := connect.NewRequest(ur)
-
-	// Add the specified request headers to the request
-	internal.AddHeaders(req.RequestHeaders, request.Header())
-
-	var protoErr *v1.Error
-	var headers []*v1.Header
-	var trailers []*v1.Header
-	payloads := make([]*v1.ConformancePayload, 0, 1)
-
-	// Invoke the Unary call
-	resp, err := i.client.IdempotentUnary(ctx, request)
-	if err != nil {
-		// If an error was returned, first convert it to a Connect error
-		// so that we can get the headers from the Meta property. Then,
-		// convert _that_ to a proto Error so we can set it in the response.
-		connectErr := internal.ConvertErrorToConnectError(err)
-		headers = internal.ConvertToProtoHeader(connectErr.Meta())
-		protoErr = internal.ConvertConnectToProtoError(connectErr)
-	} else {
-		// If the call was successful, get the returned payloads
-		// and the headers and trailers
-		payloads = append(payloads, resp.Msg.Payload)
-		headers = internal.ConvertToProtoHeader(resp.Header())
-		trailers = internal.ConvertToProtoHeader(resp.Trailer())
-	}
-
-	return &v1.ClientResponseResult{
-		ResponseHeaders:  headers,
-		ResponseTrailers: trailers,
-		Payloads:         payloads,
-		Error:            protoErr,
-		ConnectErrorRaw:  nil, // TODO
->>>>>>> 1b090e97
-	}, nil
-}
-
-func (i *invoker) serverStream(
-	c context.Context,
-	req *v1.ClientCompatRequest,
-) (*v1.ClientResponseResult, error) {
-	ctx, ctxCancel := wrapContext(c)
-	defer ctxCancel()
-
-	msg := req.RequestMessages[0]
-	ssr := &v1.ServerStreamRequest{}
-	if err := msg.UnmarshalTo(ssr); err != nil {
-		return nil, err
-	}
-
-	request := connect.NewRequest(ssr)
-
-	// Add the specified request headers to the request
-	internal.AddHeaders(req.RequestHeaders, request.Header())
-
-	timing, err := getCancelTiming(req.Cancel)
-	if err != nil {
-		return nil, err
-	}
-
-	stream, err := i.client.ServerStream(ctx, request)
-	if err != nil {
-		// If an error was returned, first convert it to a Connect error
-		// so that we can get the headers from the Meta property. Then,
-		// convert _that_ to a proto Error so we can set it in the response.
-		connectErr := internal.ConvertErrorToConnectError(err)
-		headers := internal.ConvertToProtoHeader(connectErr.Meta())
-		protoErr := internal.ConvertConnectToProtoError(connectErr)
-		return &v1.ClientResponseResult{
-			ResponseHeaders: headers,
-			Error:           protoErr,
-		}, nil
-	}
-	var protoErr *v1.Error
-	var headers []*v1.Header
-	var trailers []*v1.Header
-	var payloads []*v1.ConformancePayload
-
-	if ssr.ResponseDefinition != nil {
-		payloads = make([]*v1.ConformancePayload, 0, len(ssr.ResponseDefinition.ResponseData))
-	}
-
-	// If the cancel timing specifies after 0 responses, then cancel before
-	// receiving anything
-	if timing.afterNumResponses == 0 {
-		ctxCancel()
-	}
-	totalRcvd := 0
-	for stream.Receive() {
-		totalRcvd++
-		// If the call was successful, get the returned payloads
-		// and the headers and trailers
-		payloads = append(payloads, stream.Msg().Payload)
-
-		// If afterNumResponses is specified, it will be a number > 0 here.
-		// If it wasn't specified, it will be -1, which means the totalRcvd
-		// will never be equal and we won't cancel.
-		if totalRcvd == timing.afterNumResponses {
-			ctxCancel()
-		}
-	}
-	if stream.Err() != nil {
-		// If an error was returned, convert it to a proto Error
-		protoErr = internal.ConvertErrorToProtoError(stream.Err())
-	}
-
-	// Read headers and trailers from the stream
-	headers = internal.ConvertToProtoHeader(stream.ResponseHeader())
-	trailers = internal.ConvertToProtoHeader(stream.ResponseTrailer())
-
-	err = stream.Close()
-	if err != nil {
-		if protoErr == nil {
-			protoErr = internal.ConvertErrorToProtoError(err)
-		}
-	}
-	return &v1.ClientResponseResult{
-		ResponseHeaders:  headers,
-		ResponseTrailers: trailers,
-		Payloads:         payloads,
-		Error:            protoErr,
-		ConnectErrorRaw:  nil, // TODO
-	}, nil
-}
-
-func (i *invoker) clientStream(
-	c context.Context,
-	req *v1.ClientCompatRequest,
-) (*v1.ClientResponseResult, error) {
-	ctx, ctxCancel := wrapContext(c)
-	defer ctxCancel()
-
-	stream := i.client.ClientStream(ctx)
-
-	// Add the specified request headers to the request
-	internal.AddHeaders(req.RequestHeaders, stream.RequestHeader())
-
-	for _, msg := range req.RequestMessages {
-		csr := &v1.ClientStreamRequest{}
-		if err := msg.UnmarshalTo(csr); err != nil {
-			return nil, err
-		}
-
-		// Sleep for any specified delay
-		time.Sleep(time.Duration(req.RequestDelayMs) * time.Millisecond)
-
-		if err := stream.Send(csr); err != nil && errors.Is(err, io.EOF) {
-			break
-		}
-	}
-
-	var protoErr *v1.Error
-	var headers []*v1.Header
-	var trailers []*v1.Header
-	payloads := make([]*v1.ConformancePayload, 0, 1)
-
-	// Cancellation timing
-	timing, err := getCancelTiming(req.Cancel)
-	if err != nil {
-		return nil, err
-	}
-	if timing.beforeCloseSend != nil {
-		ctxCancel()
-	} else if timing.afterCloseSendMs >= 0 {
-		go func() {
-			time.Sleep(time.Duration(timing.afterCloseSendMs) * time.Millisecond)
-			ctxCancel()
-		}()
-	}
-	resp, err := stream.CloseAndReceive()
-	if err != nil {
-		// If an error was returned, first convert it to a Connect error
-		// so that we can get the headers from the Meta property. Then,
-		// convert _that_ to a proto Error so we can set it in the response.
-		connectErr := internal.ConvertErrorToConnectError(err)
-		headers = internal.ConvertToProtoHeader(connectErr.Meta())
-		protoErr = internal.ConvertConnectToProtoError(connectErr)
-	} else {
-		// If the call was successful, get the returned payloads
-		// and the headers and trailers
-		payloads = append(payloads, resp.Msg.Payload)
-		headers = internal.ConvertToProtoHeader(resp.Header())
-		trailers = internal.ConvertToProtoHeader(resp.Trailer())
-	}
-
-	return &v1.ClientResponseResult{
-		ResponseHeaders:  headers,
-		ResponseTrailers: trailers,
-		Payloads:         payloads,
-		Error:            protoErr,
-		ConnectErrorRaw:  nil, // TODO
-	}, nil
-}
-
-func (i *invoker) bidiStream(
-	ctx context.Context,
-	req *v1.ClientCompatRequest,
-) (result *v1.ClientResponseResult, _ error) {
-	result = &v1.ClientResponseResult{
-		ConnectErrorRaw: nil, // TODO
-	}
-
-	stream := i.client.BidiStream(ctx)
-	defer func() {
-		if result != nil {
-			// Read headers and trailers from the stream
-			result.ResponseHeaders = internal.ConvertToProtoHeader(stream.ResponseHeader())
-			result.ResponseTrailers = internal.ConvertToProtoHeader(stream.ResponseTrailer())
-		}
-	}()
-
-	// Add the specified request headers to the request
-	internal.AddHeaders(req.RequestHeaders, stream.RequestHeader())
-
-	fullDuplex := req.StreamType == v1.StreamType_STREAM_TYPE_FULL_DUPLEX_BIDI_STREAM
-
-	var protoErr *v1.Error
-	for _, msg := range req.RequestMessages {
-		bsr := &v1.BidiStreamRequest{}
-		if err := msg.UnmarshalTo(bsr); err != nil {
-			// Return the error and nil result because this is an
-			// unmarshalling error unrelated to the RPC
-			return nil, err
-		}
-		if err := stream.Send(bsr); err != nil && errors.Is(err, io.EOF) {
-			// Call receive to get the error and convert it to a proto error
-			if _, recvErr := stream.Receive(); recvErr != nil {
-				protoErr = internal.ConvertErrorToProtoError(recvErr)
-			} else {
-				// Just in case the receive call doesn't return the error,
-				// use the error returned from Send. Note this should never
-				// happen, but is here as a safeguard.
-				protoErr = internal.ConvertErrorToProtoError(err)
-			}
-			// Break the send loop
-			break
-		}
-		if fullDuplex {
-			// If this is a full duplex stream, receive a response for each request
-			msg, err := stream.Receive()
-			if err != nil {
-				if !errors.Is(err, io.EOF) {
-					// If an error was returned that is not an EOF, convert it
-					// to a proto Error. If the error was an EOF, that just means
-					// reads are done.
-					protoErr = internal.ConvertErrorToProtoError(err)
-				}
-				// Reads are done either because we received an error or an EOF
-				// In either case, break the outer loop
-				break
-			}
-			// If the call was successful, get the returned payloads
-			result.Payloads = append(result.Payloads, msg.Payload)
-		}
-	}
-
-	// Sends are done, close the send side of the stream
-	if err := stream.CloseRequest(); err != nil {
-		return nil, err
-	}
-
-	// If we received an error in any of the send logic or full-duplex reads, then exit
-	if protoErr != nil {
-		result.Error = protoErr
-		return result, nil
-	}
-
-	// Receive any remaining responses
-	for {
-		if err := ctx.Err(); err != nil {
-			// If an error was returned, convert it to a proto Error
-			protoErr = internal.ConvertErrorToProtoError(err)
-			break
-		}
-		msg, err := stream.Receive()
-		if err != nil {
-			if !errors.Is(err, io.EOF) {
-				// If an error was returned that is not an EOF, convert it
-				// to a proto Error. If the error was an EOF, that just means
-				// reads are done.
-				protoErr = internal.ConvertErrorToProtoError(err)
-			}
-			break
-		}
-		// If the call was successful, save the payloads
-		result.Payloads = append(result.Payloads, msg.Payload)
-	}
-
-	if protoErr != nil {
-		result.Error = protoErr
-		return result, nil
-	}
-
-	if err := stream.CloseResponse(); err != nil {
-		result.Error = internal.ConvertErrorToProtoError(err)
-	}
-
-	return result, nil
-}
-
-func (i *invoker) unimplemented(
-	ctx context.Context,
-	req *v1.ClientCompatRequest,
-) (*v1.ClientResponseResult, error) {
-	msg := req.RequestMessages[0]
-	ur := &v1.UnimplementedRequest{}
-	if err := msg.UnmarshalTo(ur); err != nil {
-		return nil, err
-	}
-
-	request := connect.NewRequest(ur)
-	internal.AddHeaders(req.RequestHeaders, request.Header())
-
-	// Invoke the Unary call
-	_, err := i.client.Unimplemented(ctx, request)
-	return &v1.ClientResponseResult{
-		Error: internal.ConvertErrorToProtoError(err),
 	}, nil
 }
 
