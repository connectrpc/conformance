--- conflicted
+++ resolved
@@ -145,15 +145,10 @@
 		ResponseTrailers: trailers,
 		Payloads:         payloads,
 		Error:            protoErr,
-<<<<<<< HEAD
-		ConnectErrorRaw:  nil, // TODO
+		WireDetails:      getWireDetails(ctx),
 	}
 	fmt.Fprintf(os.Stderr, "CRR: %+v", rez)
 	return rez, nil
-=======
-		WireDetails:      getWireDetails(ctx),
-	}, nil
->>>>>>> f5edb25c
 }
 
 // TODO - This should be consolidated with the unary implementation since they are
