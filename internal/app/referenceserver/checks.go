// Copyright 2023 The Connect Authors
//
// Licensed under the Apache License, Version 2.0 (the "License");
// you may not use this file except in compliance with the License.
// You may obtain a copy of the License at
//
//      http://www.apache.org/licenses/LICENSE-2.0
//
// Unless required by applicable law or agreed to in writing, software
// distributed under the License is distributed on an "AS IS" BASIS,
// WITHOUT WARRANTIES OR CONDITIONS OF ANY KIND, either express or implied.
// See the License for the specific language governing permissions and
// limitations under the License.

package referenceserver

import (
<<<<<<< HEAD
=======
	"errors"
	"fmt"
	"io"
>>>>>>> 1b090e97
	"net/http"
	"net/url"
	"strconv"
	"strings"

	"connectrpc.com/conformance/internal"
	"connectrpc.com/conformance/internal/compression"
	v1 "connectrpc.com/conformance/internal/gen/proto/go/connectrpc/conformance/v1"
	"google.golang.org/protobuf/reflect/protoreflect"
)

const (
	grpcContentType                = "application/grpc"
	grpcContentTypePrefix          = grpcContentType + "+"
	grpcWebContentType             = "application/grpc-web"
	grpcWebContentTypePrefix       = grpcWebContentType + "+"
	connectUnaryContentTypePrefix  = "application/"
	connectStreamContentTypePrefix = "application/connect+"
	connectContentTypePrefix       = connectUnaryContentTypePrefix

	codecProto = "proto"
	codecJSON  = "json"
	codecText  = "text"
)

func referenceServerChecks(handler http.Handler, errPrinter internal.Printer) http.HandlerFunc {
	return func(respWriter http.ResponseWriter, req *http.Request) {
		testCaseName := req.Header.Get("x-test-case-name")
		if testCaseName == "" {
			// This is the only hard failure. Without it, we cannot provide feedback.
			// All other checks below write to stderr to provide feedback.
			http.Error(respWriter, "missing x-test-case-name header", http.StatusBadRequest)
			return
		}

		feedback := &feedbackPrinter{p: errPrinter, testCaseName: testCaseName}

		if httpVersion, ok := enumValue("x-expect-http-version", req.Header, v1.HTTPVersion(0), feedback); ok {
			checkHTTPVersion(httpVersion, req, feedback)
		}
		if protocol, ok := enumValue("x-expect-protocol", req.Header, v1.Protocol(0), feedback); ok {
			checkProtocol(protocol, req, feedback)
		}
		if codec, ok := enumValue("x-expect-codec", req.Header, v1.Codec(0), feedback); ok {
			checkCodec(codec, req, feedback)
		}
		if compress, ok := enumValue("x-expect-compression", req.Header, v1.Compression(0), feedback); ok {
			checkCompression(compress, req, feedback)
		}

		checkTLS(req, feedback)

		if expectedMethod, _ := getHeader(req.Header, "x-expect-http-method", feedback); req.Method != expectedMethod {
			feedback.Printf("expected HTTP method %q, got %q", expectedMethod, req.Method)
		}

		handler.ServeHTTP(respWriter, req)
	}
}

type int32Enum interface {
	~int32
	protoreflect.Enum
}

func enumValue[E int32Enum](headerName string, headers http.Header, zero E, feedback *feedbackPrinter) (E, bool) {
	val, _ := getHeader(headers, headerName, feedback)
	intVal, err := strconv.ParseInt(val, 10, 32)
	if err != nil {
		feedback.Printf("invalid value for %q header: %q: %v", headerName, val, err)
		return 0, false
	}
	if zero.Descriptor().Values().ByNumber(protoreflect.EnumNumber(intVal)) == nil {
		feedback.Printf("invalid value for %q header: %d is not in range", headerName, intVal)
		return 0, false
	}
	return E(int32(intVal)), true
}

func checkHTTPVersion(expected v1.HTTPVersion, req *http.Request, feedback *feedbackPrinter) {
	var expectVersion int
	switch expected {
	case v1.HTTPVersion_HTTP_VERSION_1:
		expectVersion = 1
	case v1.HTTPVersion_HTTP_VERSION_2:
		expectVersion = 2
	case v1.HTTPVersion_HTTP_VERSION_3:
		expectVersion = 3
	default:
		feedback.Printf("invalid expected HTTP version %d", expected)
		return
	}
	if req.ProtoMajor != expectVersion {
		feedback.Printf("expected HTTP version %d; instead got %d", expectVersion, req.ProtoMajor)
	}
}

func checkProtocol(expected v1.Protocol, req *http.Request, feedback *feedbackPrinter) {
	var actual v1.Protocol
	contentType := req.Header.Get("content-type")
	switch {
	case contentType == grpcContentType || strings.HasPrefix(contentType, grpcContentTypePrefix):
		actual = v1.Protocol_PROTOCOL_GRPC
	case contentType == grpcWebContentType || strings.HasPrefix(contentType, grpcWebContentTypePrefix):
		actual = v1.Protocol_PROTOCOL_GRPC_WEB
	case strings.HasPrefix(contentType, connectContentTypePrefix) || req.Method == http.MethodGet:
		actual = v1.Protocol_PROTOCOL_CONNECT
	default:
		feedback.Printf("could not determine protocol from content-type %q", contentType)
		return
	}
	if expected != actual {
		feedback.Printf("expected protocol %v; instead got %v", expected, actual)
	}
}

func checkCodec(expected v1.Codec, req *http.Request, feedback *feedbackPrinter) {
	var expect string
	switch expected {
	case v1.Codec_CODEC_PROTO:
		expect = codecProto
	case v1.Codec_CODEC_JSON:
		expect = codecJSON
	case v1.Codec_CODEC_TEXT:
		expect = codecText
	default:
		feedback.Printf("invalid expected codec %d", expected)
		return
	}
	contentType, hasContentType := getHeader(req.Header, "content-type", feedback)
	// TODO: Require that no content-type be present. Must wait for
	// https://github.com/connectrpc/connect-go/pull/644 to
	// be released and incorporated into the reference client.
	_ = hasContentType
	var actual string
	switch {
	case req.Method == http.MethodGet:
		// Servers should test for an empty request body by attempting a read.
		// If no body is present, it should return an immediate EOF.
		_, err := req.Body.Read([]byte{})
		if !errors.Is(err, io.EOF) {
			feedback.Printf("GET methods should not have a request body")
		}
		var hasActual bool
		actual, hasActual = getQueryParam(req.URL.Query(), "encoding", feedback)
		if !hasActual {
			feedback.Printf("encoding query parameter is missing")
			return
		}
	case contentType == "application/grpc" || contentType == "application/grpc-web":
		actual = codecProto // these protocols default to proto if they have no "+codec" suffix
	case strings.HasPrefix(contentType, "application/grpc+"):
		actual = strings.TrimPrefix(contentType, "application/grpc+")
	case strings.HasPrefix(contentType, "application/grpc-web+"):
		actual = strings.TrimPrefix(contentType, "application/grpc-web+")
	case strings.HasPrefix(contentType, "application/connect+"):
		actual = strings.TrimPrefix(contentType, "application/connect+")
	case strings.HasPrefix(contentType, "application/"):
		actual = strings.TrimPrefix(contentType, "application/")
	default:
		// We already complained about bad content-type when checking protocol.
		return
	}
	if expect != actual {
		feedback.Printf("expected codec %v; instead got %v", expect, actual)
	}
}

func checkCompression(expected v1.Compression, req *http.Request, feedback *feedbackPrinter) {
	var expect string
	switch expected {
	case v1.Compression_COMPRESSION_IDENTITY:
		expect = compression.Identity
	case v1.Compression_COMPRESSION_GZIP:
		expect = compression.Gzip
	case v1.Compression_COMPRESSION_BR:
		expect = compression.Brotli
	case v1.Compression_COMPRESSION_ZSTD:
		expect = compression.Zstd
	case v1.Compression_COMPRESSION_DEFLATE:
		expect = compression.Deflate
	case v1.Compression_COMPRESSION_SNAPPY:
		expect = compression.Snappy
	default:
		feedback.Printf("invalid expected compression %d", expected)
		return
	}
	var actual string
	var hasActual bool
	if req.Method == http.MethodGet {
		actual, hasActual = getQueryParam(req.URL.Query(), "compression", feedback)
	} else {
		contentType := req.Header.Get("content-type")
		var encodingHeader string
		switch {
		case contentType == grpcContentType || contentType == grpcWebContentType ||
			strings.HasPrefix(contentType, grpcContentTypePrefix) ||
			strings.HasPrefix(contentType, grpcWebContentTypePrefix):
			encodingHeader = "grpc-encoding"
		case strings.HasPrefix(contentType, connectStreamContentTypePrefix):
			encodingHeader = "connect-content-encoding"
		case strings.HasPrefix(contentType, connectUnaryContentTypePrefix):
			encodingHeader = "content-encoding"
		default:
			// We already complained about bad content-type when checking protocol.
			return
		}
		actual, hasActual = getHeader(req.Header, encodingHeader, feedback)
	}

	if !hasActual {
		actual = compression.Identity
	}

	if expect != actual {
		feedback.Printf("expected compression %v; instead got %v", expect, actual)
	}
}

func checkTLS(req *http.Request, feedback *feedbackPrinter) {
	tlsHeaderVal, _ := getHeader(req.Header, "x-expect-tls", feedback)
	expectTLS, err := strconv.ParseBool(tlsHeaderVal)
	if err != nil {
		feedback.Printf("invalid value for %q header: %q: %v", "x-expect-tls", tlsHeaderVal, err)
		return
	}
	if expectTLS && req.TLS == nil {
		feedback.Printf("expecting TLS request but instead was plain-text")
		return
	} else if !expectTLS && req.TLS != nil {
		feedback.Printf("expecting plain-text request but instead was TLS")
		return
	}
	if req.TLS == nil {
		return
	}
	expectedClientCert, _ := getHeader(req.Header, "x-expect-client-cert", feedback)
	var actualClientCert string
	if len(req.TLS.PeerCertificates) > 0 {
		actualClientCert = req.TLS.PeerCertificates[0].Subject.CommonName
	}
	if expectedClientCert != actualClientCert {
		feedback.Printf("expecting client cert %q, instead was %q", expectedClientCert, actualClientCert)
	}
}

func getHeader(headers http.Header, headerName string, feedback *feedbackPrinter) (string, bool) {
	headerVals := headers.Values(headerName)
	if len(headerVals) > 1 {
		feedback.Printf("%s header appears %d times; should appear just once", headerName, len(headerVals))
	}
	return headers.Get(headerName), len(headerVals) > 0
}

func getQueryParam(values url.Values, paramName string, feedback *feedbackPrinter) (string, bool) {
	paramVals := values[paramName]
	if len(paramVals) > 1 {
		feedback.Printf("%s query string param appears %d times; should appear just once", paramName, len(paramVals))
	}
	return values.Get(paramName), len(paramVals) > 0
}

type feedbackPrinter struct {
	p            internal.Printer
	testCaseName string
}

func (p *feedbackPrinter) Printf(format string, args ...any) {
	p.p.PrefixPrintf(p.testCaseName, format, args...)
}<|MERGE_RESOLUTION|>--- conflicted
+++ resolved
@@ -15,12 +15,8 @@
 package referenceserver
 
 import (
-<<<<<<< HEAD
-=======
 	"errors"
-	"fmt"
 	"io"
->>>>>>> 1b090e97
 	"net/http"
 	"net/url"
 	"strconv"
