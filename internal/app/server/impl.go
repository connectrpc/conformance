// Copyright 2023 The Connect Authors
//
// Licensed under the Apache License, Version 2.0 (the "License");
// you may not use this file except in compliance with the License.
// You may obtain a copy of the License at
//
//      http://www.apache.org/licenses/LICENSE-2.0
//
// Unless required by applicable law or agreed to in writing, software
// distributed under the License is distributed on an "AS IS" BASIS,
// WITHOUT WARRANTIES OR CONDITIONS OF ANY KIND, either express or implied.
// See the License for the specific language governing permissions and
// limitations under the License.

package server

import (
	"context"
	"errors"
	"fmt"
	"io"
	"net/http"
	"time"

<<<<<<< HEAD
	"connectrpc.com/conformance/internal/app"
=======
	"connectrpc.com/conformance/internal/gen/proto/connect/connectrpc/conformance/v1alpha1/conformancev1alpha1connect"
>>>>>>> dcb9a224
	v1alpha1 "connectrpc.com/conformance/internal/gen/proto/go/connectrpc/conformance/v1alpha1"
	connect "connectrpc.com/connect"
	proto "google.golang.org/protobuf/proto"
	"google.golang.org/protobuf/types/known/anypb"
)

// ConformanceRequest is a general interface for all conformance requests (UnaryRequest, ServerStreamRequest, etc.)
type ConformanceRequest interface {
	GetResponseHeaders() []*v1alpha1.Header
	GetResponseTrailers() []*v1alpha1.Header
}

type conformanceServer struct {
	conformancev1alpha1connect.UnimplementedConformanceServiceHandler
}

func (s *conformanceServer) Unary(
	_ context.Context,
	req *connect.Request[v1alpha1.UnaryRequest],
) (*connect.Response[v1alpha1.UnaryResponse], error) {
	msgAsAny, err := asAny(req.Msg)
	if err != nil {
		return nil, err
	}
	payload, connectErr := parseUnaryResponseDefinition(
		req.Msg.ResponseDefinition,
		req.Header(),
		[]*anypb.Any{msgAsAny},
	)
	if connectErr != nil {
		app.AddHeaders(req.Msg.ResponseDefinition.ResponseHeaders, connectErr.Meta())
		app.AddHeaders(req.Msg.ResponseDefinition.ResponseTrailers, connectErr.Meta())
		return nil, connectErr
	}

	resp := connect.NewResponse(&v1alpha1.UnaryResponse{
		Payload: payload,
	})

	app.AddHeaders(req.Msg.ResponseDefinition.ResponseHeaders, resp.Header())
	app.AddHeaders(req.Msg.ResponseDefinition.ResponseTrailers, resp.Trailer())

	return resp, nil
}

func (s *conformanceServer) ClientStream(
	ctx context.Context,
	stream *connect.ClientStream[v1alpha1.ClientStreamRequest],
) (*connect.Response[v1alpha1.ClientStreamResponse], error) {
	var responseDefinition *v1alpha1.UnaryResponseDefinition
	firstRecv := true
	var reqs []*anypb.Any
	for stream.Receive() {
		if err := ctx.Err(); err != nil {
			return nil, err
		}
		msg := stream.Msg()
		// If this is the first message received on the stream, save off the response definition we need to send
		if firstRecv {
			responseDefinition = msg.ResponseDefinition
			firstRecv = false
		}
		// Record all the requests received
		msgAsAny, err := asAny(msg)
		if err != nil {
			return nil, err
		}
		reqs = append(reqs, msgAsAny)
	}
	if err := stream.Err(); err != nil {
		return nil, err
	}

	payload, err := parseUnaryResponseDefinition(responseDefinition, stream.RequestHeader(), reqs)
	if err != nil {
		app.AddHeaders(responseDefinition.ResponseHeaders, err.Meta())
		app.AddHeaders(responseDefinition.ResponseTrailers, err.Meta())
		return nil, err
	}

	resp := connect.NewResponse(&v1alpha1.ClientStreamResponse{
		Payload: payload,
	})

	app.AddHeaders(responseDefinition.ResponseHeaders, resp.Header())
	app.AddHeaders(responseDefinition.ResponseTrailers, resp.Trailer())

	return resp, err
}

func (s *conformanceServer) ServerStream(
	_ context.Context,
	req *connect.Request[v1alpha1.ServerStreamRequest],
	stream *connect.ServerStream[v1alpha1.ServerStreamResponse],
) error {
	responseDefinition := req.Msg.ResponseDefinition
	if responseDefinition != nil {
		app.AddHeaders(responseDefinition.ResponseHeaders, stream.ResponseHeader())
		app.AddHeaders(responseDefinition.ResponseTrailers, stream.ResponseTrailer())
	}

	// Convert the request to an Any so that it can be recorded in the payload
	msgAsAny, err := asAny(req.Msg)
	if err != nil {
		return err
	}
	requestInfo := createRequestInfo(req.Header(), []*anypb.Any{msgAsAny})
	payload := &v1alpha1.ConformancePayload{
		RequestInfo: requestInfo,
	}

	for _, data := range responseDefinition.ResponseData {
		payload.Data = data

		resp := &v1alpha1.ServerStreamResponse{
			Payload: payload,
		}

		time.Sleep((time.Duration(responseDefinition.ResponseDelayMs) * time.Millisecond))

		if err := stream.Send(resp); err != nil {
			return connect.NewError(connect.CodeInternal, fmt.Errorf("error sending on stream: %w", err))
		}
		// Only echo back the request info in the first response
		payload.RequestInfo = nil
	}
	if responseDefinition.Error != nil {
		return app.ConvertToConnectError(responseDefinition.Error)
	}
	return nil
}

func (s *conformanceServer) BidiStream(
	ctx context.Context,
	stream *connect.BidiStream[v1alpha1.BidiStreamRequest, v1alpha1.BidiStreamResponse],
) error {
	var responseDefinition *v1alpha1.StreamResponseDefinition
	fullDuplex := false
	firstRecv := true
	respNum := 0
	var reqs []*anypb.Any
	for {
		if err := ctx.Err(); err != nil {
			return err
		}
		req, err := stream.Receive()
		if err != nil {
			if errors.Is(err, io.EOF) {
				// Reads are done, break the receive loop and send any remaining responses
				break
			}
			return fmt.Errorf("receive request: %w", err)
		}

		// Record all requests received
		msgAsAny, err := asAny(req)
		if err != nil {
			return err
		}
		reqs = append(reqs, msgAsAny)

		// If this is the first message in the stream, save off the total responses we need to send
		// plus whether this should be full or half duplex
		if firstRecv {
			responseDefinition = req.ResponseDefinition
			fullDuplex = req.FullDuplex
			firstRecv = false
		}

		// If fullDuplex, then send one of the desired responses each time we get a message on the stream
		if fullDuplex {
			if respNum >= len(responseDefinition.ResponseData) {
				return connect.NewError(
					connect.CodeAborted,
					errors.New("received more requests than desired responses on a full duplex stream"),
				)
			}
			requestInfo := createRequestInfo(stream.RequestHeader(), reqs)
			resp := &v1alpha1.BidiStreamResponse{
				Payload: &v1alpha1.ConformancePayload{
					RequestInfo: requestInfo,
					Data:        responseDefinition.ResponseData[respNum],
				},
			}
			time.Sleep((time.Duration(responseDefinition.ResponseDelayMs) * time.Millisecond))

			if err := stream.Send(resp); err != nil {
				return connect.NewError(connect.CodeInternal, fmt.Errorf("error sending on stream: %w", err))
			}
			respNum++
			reqs = nil
		}
	}

	// If we still have responses left to send, flush them now. This accommodates
	// both scenarios of half duplex (we haven't sent any responses yet) or full duplex
	// where the requested responses are greater than the total requests.
	for ; respNum < len(responseDefinition.ResponseData); respNum++ {
		requestInfo := createRequestInfo(stream.RequestHeader(), reqs)
		resp := &v1alpha1.BidiStreamResponse{
			Payload: &v1alpha1.ConformancePayload{
				RequestInfo: requestInfo,
				Data:        responseDefinition.ResponseData[respNum],
			},
		}
		time.Sleep((time.Duration(responseDefinition.ResponseDelayMs) * time.Millisecond))

		if err := stream.Send(resp); err != nil {
			return connect.NewError(connect.CodeInternal, fmt.Errorf("error sending on stream: %w", err))
		}
	}

	if responseDefinition.Error != nil {
		return app.ConvertToConnectError(responseDefinition.Error)
	}
	return nil
}

// Parses the given unary response definition and returns either
// a built payload or a connect error based on the definition.
func parseUnaryResponseDefinition(
	def *v1alpha1.UnaryResponseDefinition,
	headers http.Header,
	reqs []*anypb.Any,
) (*v1alpha1.ConformancePayload, *connect.Error) {
	if def != nil {
		switch respType := def.Response.(type) {
		case *v1alpha1.UnaryResponseDefinition_Error:
<<<<<<< HEAD
			return nil, app.ConvertToConnectError(rt.Error)
=======
			return nil, createError(respType.Error)
>>>>>>> dcb9a224
		case *v1alpha1.UnaryResponseDefinition_ResponseData, nil:
			requestInfo := createRequestInfo(headers, reqs)
			payload := &v1alpha1.ConformancePayload{
				RequestInfo: requestInfo,
			}

			// If response data was provided, set that in the payload response
			if respType, ok := respType.(*v1alpha1.UnaryResponseDefinition_ResponseData); ok {
				payload.Data = respType.ResponseData
			}
			return payload, nil
		default:
			return nil, connect.NewError(connect.CodeInvalidArgument, fmt.Errorf("provided UnaryRequest.Response has an unexpected type %T", respType))
		}
	}
	return nil, connect.NewError(connect.CodeInvalidArgument, errors.New("no response definition provided"))
}

// Creates request info for a conformance payload.
func createRequestInfo(headers http.Header, reqs []*anypb.Any) *v1alpha1.ConformancePayload_RequestInfo {
	headerInfo := app.ConvertToProtoHeader(headers)

	// Set all observed request headers and requests in the response payload
	return &v1alpha1.ConformancePayload_RequestInfo{
		RequestHeaders: headerInfo,
		Requests:       reqs,
	}
}

<<<<<<< HEAD
// Converts the given message to an Any
=======
// Adds all header values in src to dest.
func addHeaders(
	src []*v1alpha1.Header,
	dest http.Header,
) {
	// Set all requested response headers on the response
	for _, header := range src {
		for _, val := range header.Value {
			dest.Add(header.Name, val)
		}
	}
}

// Creates a Connect error from the given Error message.
func createError(err *v1alpha1.Error) *connect.Error {
	connectErr := connect.NewError(connect.Code(err.Code), errors.New(err.Message))
	for _, detail := range err.Details {
		connectDetail, err := connect.NewErrorDetail(detail)
		if err != nil {
			return connect.NewError(connect.CodeInvalidArgument, err)
		}
		connectErr.AddDetail(connectDetail)
	}
	return connectErr
}

// Converts the given message to an Any.
>>>>>>> dcb9a224
func asAny(msg proto.Message) (*anypb.Any, error) {
	msgAsAny, err := anypb.New(msg)
	if err != nil {
		return nil, connect.NewError(
			connect.CodeInternal,
			fmt.Errorf("unable to convert message: %w", err),
		)
	}
	return msgAsAny, nil
}<|MERGE_RESOLUTION|>--- conflicted
+++ resolved
@@ -22,11 +22,8 @@
 	"net/http"
 	"time"
 
-<<<<<<< HEAD
 	"connectrpc.com/conformance/internal/app"
-=======
 	"connectrpc.com/conformance/internal/gen/proto/connect/connectrpc/conformance/v1alpha1/conformancev1alpha1connect"
->>>>>>> dcb9a224
 	v1alpha1 "connectrpc.com/conformance/internal/gen/proto/go/connectrpc/conformance/v1alpha1"
 	connect "connectrpc.com/connect"
 	proto "google.golang.org/protobuf/proto"
@@ -255,11 +252,8 @@
 	if def != nil {
 		switch respType := def.Response.(type) {
 		case *v1alpha1.UnaryResponseDefinition_Error:
-<<<<<<< HEAD
-			return nil, app.ConvertToConnectError(rt.Error)
-=======
-			return nil, createError(respType.Error)
->>>>>>> dcb9a224
+			return nil, app.ConvertToConnectError(respType.Error)
+
 		case *v1alpha1.UnaryResponseDefinition_ResponseData, nil:
 			requestInfo := createRequestInfo(headers, reqs)
 			payload := &v1alpha1.ConformancePayload{
@@ -289,37 +283,7 @@
 	}
 }
 
-<<<<<<< HEAD
-// Converts the given message to an Any
-=======
-// Adds all header values in src to dest.
-func addHeaders(
-	src []*v1alpha1.Header,
-	dest http.Header,
-) {
-	// Set all requested response headers on the response
-	for _, header := range src {
-		for _, val := range header.Value {
-			dest.Add(header.Name, val)
-		}
-	}
-}
-
-// Creates a Connect error from the given Error message.
-func createError(err *v1alpha1.Error) *connect.Error {
-	connectErr := connect.NewError(connect.Code(err.Code), errors.New(err.Message))
-	for _, detail := range err.Details {
-		connectDetail, err := connect.NewErrorDetail(detail)
-		if err != nil {
-			return connect.NewError(connect.CodeInvalidArgument, err)
-		}
-		connectErr.AddDetail(connectDetail)
-	}
-	return connectErr
-}
-
 // Converts the given message to an Any.
->>>>>>> dcb9a224
 func asAny(msg proto.Message) (*anypb.Any, error) {
 	msgAsAny, err := anypb.New(msg)
 	if err != nil {
