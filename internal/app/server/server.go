// Copyright 2022-2023 The Connect Authors
//
// Licensed under the Apache License, Version 2.0 (the "License");
// you may not use this file except in compliance with the License.
// You may obtain a copy of the License at
//
//      http://www.apache.org/licenses/LICENSE-2.0
//
// Unless required by applicable law or agreed to in writing, software
// distributed under the License is distributed on an "AS IS" BASIS,
// WITHOUT WARRANTIES OR CONDITIONS OF ANY KIND, either express or implied.
// See the License for the specific language governing permissions and
// limitations under the License.

package server

import (
	"context"
	"errors"
	"flag"
	"fmt"
	"io"
	"net"
	"net/http"

	"connectrpc.com/conformance/internal/app"
	"connectrpc.com/conformance/internal/gen/proto/connect/connectrpc/conformance/v1alpha1/conformancev1alpha1connect"
	v1alpha1 "connectrpc.com/conformance/internal/gen/proto/go/connectrpc/conformance/v1alpha1"
	"github.com/rs/cors"
	"golang.org/x/net/http2"
	"golang.org/x/net/http2/h2c"
)

const (
	// The default host to use for the server
	defaultHost = "127.0.0.1"
	// The default port to use for the server. We choose 0 so that
	// an ephemeral port is selected by the OS
	defaultPort = "0"
)

// Run runs the server according to server config read from the 'in' reader.
func Run(ctx context.Context, args []string, in io.ReadCloser, out io.WriteCloser) error {
	json := flag.Bool("json", false, "whether to use the JSON format for marshaling / unmarshaling messages")

	flag.Parse()

	// Read the server config from  the in reader
	data, err := io.ReadAll(in)
	if err != nil {
		return err
	}

<<<<<<< HEAD
	marshaler := app.NewMarshaler(*json)

	// Unmarshal into a ServerCompatRequest
	req := &v1alpha1.ServerCompatRequest{}
	if err := marshaler.Unmarshal(data, req); err != nil {
=======
	codec := app.NewCodec(*json)

	// Unmarshal into a ServerCompatRequest
	req := &v1alpha1.ServerCompatRequest{}
	if err := codec.Unmarshal(data, req); err != nil {
>>>>>>> 50083fa6
		return err
	}

	// Create an HTTP server based on the request
	server, err := createServer(req)
	if err != nil {
		return err
	}

	// Create a listener for the server so that we are able to obtain
	// the IP and port for publishing on the out writer
	ln, err := net.Listen("tcp", net.JoinHostPort(defaultHost, defaultPort))
	if err != nil {
		return err
	}
	resp := &v1alpha1.ServerCompatResponse{
		Result: &v1alpha1.ServerCompatResponse_Listening{
			Listening: &v1alpha1.ServerListeningResult{
				Host: fmt.Sprint(ln.Addr().(*net.TCPAddr).IP),
				Port: fmt.Sprint(ln.Addr().(*net.TCPAddr).Port),
			},
		},
	}
<<<<<<< HEAD
	bytes, err := marshaler.Marshal(resp)
=======
	bytes, err := codec.Marshal(resp)
>>>>>>> 50083fa6
	if err != nil {
		return err
	}
	if _, err := out.Write(bytes); err != nil {
		return err
	}

	// Finally, start the server
	if err := server.Serve(ln); err != nil && !errors.Is(err, http.ErrServerClosed) {
		return err
	}

	return nil
}

// Creates an HTTP server using the provided ServerCompatRequest
func createServer(req *v1alpha1.ServerCompatRequest) (*http.Server, error) {
	mux := http.NewServeMux()
	mux.Handle(conformancev1alpha1connect.NewConformanceServiceHandler(
		&conformanceServer{},
	))
	// The server needs a lenient cors setup so that it can handle testing
	// browser clients.
	corsHandler := cors.New(cors.Options{
		AllowedMethods: []string{
			http.MethodHead,
			http.MethodGet,
			http.MethodPost,
			http.MethodPut,
			http.MethodPatch,
			http.MethodDelete,
		},
		// Note that rs/cors does not return `Access-Control-Allow-Headers: *`
		// in response to preflight requests with the following configuration.
		// It simply mirrors all headers listed in the `Access-Control-Request-Headers`
		// preflight request header.
		AllowedHeaders: []string{"*"},
		// Expose all headers
		ExposedHeaders: []string{"*"},
	}).Handler(mux)

	// Create servers
	var server *http.Server
	switch req.HttpVersion {
	case v1alpha1.HTTPVersion_HTTP_VERSION_1:
		server = newH1Server(corsHandler)
	case v1alpha1.HTTPVersion_HTTP_VERSION_2:
		server = newH2Server(mux)
	case v1alpha1.HTTPVersion_HTTP_VERSION_3:
		return nil, errors.New("HTTP/3 is not yet supported")
	case v1alpha1.HTTPVersion_HTTP_VERSION_UNSPECIFIED:
		return nil, errors.New("an HTTP version must be specified.")
	}

	return server, nil
}

// Create a new HTTP/1.1 server
func newH1Server(handler http.Handler) *http.Server {
	h1Server := &http.Server{
		Addr:    net.JoinHostPort(defaultHost, defaultPort),
		Handler: handler,
	}
	return h1Server
}

// Create a new HTTP/2 server
func newH2Server(handler http.Handler) *http.Server {
	h2Server := &http.Server{
		Addr: net.JoinHostPort(defaultHost, defaultPort),
	}
	h2Server.Handler = h2c.NewHandler(handler, &http2.Server{})
	return h2Server
}<|MERGE_RESOLUTION|>--- conflicted
+++ resolved
@@ -51,19 +51,11 @@
 		return err
 	}
 
-<<<<<<< HEAD
-	marshaler := app.NewMarshaler(*json)
-
-	// Unmarshal into a ServerCompatRequest
-	req := &v1alpha1.ServerCompatRequest{}
-	if err := marshaler.Unmarshal(data, req); err != nil {
-=======
 	codec := app.NewCodec(*json)
 
 	// Unmarshal into a ServerCompatRequest
 	req := &v1alpha1.ServerCompatRequest{}
 	if err := codec.Unmarshal(data, req); err != nil {
->>>>>>> 50083fa6
 		return err
 	}
 
@@ -87,11 +79,7 @@
 			},
 		},
 	}
-<<<<<<< HEAD
-	bytes, err := marshaler.Marshal(resp)
-=======
 	bytes, err := codec.Marshal(resp)
->>>>>>> 50083fa6
 	if err != nil {
 		return err
 	}
