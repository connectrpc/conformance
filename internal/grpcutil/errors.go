// Copyright 2023-2024 The Connect Authors
//
// Licensed under the Apache License, Version 2.0 (the "License");
// you may not use this file except in compliance with the License.
// You may obtain a copy of the License at
//
//      http://www.apache.org/licenses/LICENSE-2.0
//
// Unless required by applicable law or agreed to in writing, software
// distributed under the License is distributed on an "AS IS" BASIS,
// WITHOUT WARRANTIES OR CONDITIONS OF ANY KIND, either express or implied.
// See the License for the specific language governing permissions and
// limitations under the License.

package grpcutil

import (
	conformancev1 "connectrpc.com/conformance/internal/gen/proto/go/connectrpc/conformance/v1"
	statuspb "google.golang.org/genproto/googleapis/rpc/status"
	"google.golang.org/grpc/status"
	"google.golang.org/protobuf/proto"
)

// ConvertProtoToGrpcError converts a proto Error into a gRPC error.
func ConvertProtoToGrpcError(err *conformancev1.Error) error {
	if err == nil {
		return nil
	}
	return status.ErrorProto(&statuspb.Status{
		Code:    int32(err.Code),
		Message: err.GetMessage(),
		Details: err.Details,
	})
}

// ConvertGrpcToProtoError converts the given gRPC error to a
// proto Error message. If err is nil, the function will also
// return nil.
func ConvertGrpcToProtoError(err error) *conformancev1.Error {
	if err == nil {
		return nil
	}
	stat, _ := status.FromError(err)
	statProto := stat.Proto()
<<<<<<< HEAD
	return &conformancev1.Error{
		Code:    int32(stat.Code()),
=======
	return &v1.Error{
		Code:    v1.Code(int32(stat.Code())),
>>>>>>> 1a64824b
		Message: proto.String(stat.Message()),
		Details: statProto.Details,
	}
}<|MERGE_RESOLUTION|>--- conflicted
+++ resolved
@@ -42,13 +42,8 @@
 	}
 	stat, _ := status.FromError(err)
 	statProto := stat.Proto()
-<<<<<<< HEAD
 	return &conformancev1.Error{
-		Code:    int32(stat.Code()),
-=======
-	return &v1.Error{
-		Code:    v1.Code(int32(stat.Code())),
->>>>>>> 1a64824b
+		Code:    conformancev1.Code(int32(stat.Code())),
 		Message: proto.String(stat.Message()),
 		Details: statProto.Details,
 	}
