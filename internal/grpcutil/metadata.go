--- conflicted
+++ resolved
@@ -15,6 +15,7 @@
 package grpcutil
 
 import (
+	"context"
 	"strings"
 
 	v1alpha1 "connectrpc.com/conformance/internal/gen/proto/go/connectrpc/conformance/v1alpha1"
@@ -46,27 +47,6 @@
 		md[key] = hdr.Value
 	}
 	return md
-<<<<<<< HEAD
-}
-
-// AddHeaderMetadata adds the given slice of headers to the current RPC
-// stored in the given context. Used for sending metadata from the server side.
-func AddHeaderMetadata(
-	ctx context.Context,
-	hdrs []*v1alpha1.Header,
-) error {
-	md := ConvertProtoHeaderToMetadata(hdrs)
-	return grpc.SetHeader(ctx, md)
-}
-
-// AddTrailerMetadata adds the given slice of trailers to the current RPC
-// stored in the given context. Used for sending metadata from the server side.
-func AddTrailerMetadata(
-	ctx context.Context,
-	trailers []*v1alpha1.Header,
-) error {
-	md := ConvertProtoHeaderToMetadata(trailers)
-	return grpc.SetTrailer(ctx, md)
 }
 
 // Appends the given headers to the outgoing context. Used for sending metadata
@@ -78,6 +58,4 @@
 		}
 	}
 	return ctx
-=======
->>>>>>> 84f6ac74
 }