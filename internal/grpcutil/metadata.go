// Copyright 2023 The Connect Authors
//
// Licensed under the Apache License, Version 2.0 (the "License");
// you may not use this file except in compliance with the License.
// You may obtain a copy of the License at
//
//      http://www.apache.org/licenses/LICENSE-2.0
//
// Unless required by applicable law or agreed to in writing, software
// distributed under the License is distributed on an "AS IS" BASIS,
// WITHOUT WARRANTIES OR CONDITIONS OF ANY KIND, either express or implied.
// See the License for the specific language governing permissions and
// limitations under the License.

package grpcutil

import (
	"context"
	"strings"

	v1alpha1 "connectrpc.com/conformance/internal/gen/proto/go/connectrpc/conformance/v1alpha1"
	"google.golang.org/grpc/metadata"
)

// ConvertMetadataToProtoHeader converts gRPC metadata into proto Headers.
func ConvertMetadataToProtoHeader(
	src metadata.MD,
) []*v1alpha1.Header {
	headerInfo := make([]*v1alpha1.Header, 0, len(src))
	for key, value := range src {
		hdr := &v1alpha1.Header{
			Name:  key,
			Value: value,
		}
		headerInfo = append(headerInfo, hdr)
	}
	return headerInfo
}

// ConvertProtoHeaderToMetadata converts a slice of proto Headers into gRPC metadata.
func ConvertProtoHeaderToMetadata(
	src []*v1alpha1.Header,
) metadata.MD {
	md := make(metadata.MD, len(src))
	for _, hdr := range src {
		key := strings.ToLower(hdr.Name)
		md[key] = hdr.Value
	}
	return md
}

<<<<<<< HEAD
// AddHeaderMetadata adds the given slice of headers to the current RPC
// stored in the given context. Used for sending metadata from the server side.
func AddHeaderMetadata(
	ctx context.Context,
	hdrs []*v1alpha1.Header,
) error {
	md := ConvertProtoHeaderToMetadata(hdrs)
	return grpc.SetHeader(ctx, md)
}

// AddTrailerMetadata adds the given slice of trailers to the current RPC
// stored in the given context. Used for sending metadata from the server side.
func AddTrailerMetadata(
	ctx context.Context,
	trailers []*v1alpha1.Header,
) error {
	md := ConvertProtoHeaderToMetadata(trailers)
	return grpc.SetTrailer(ctx, md)
}

=======
>>>>>>> 0ea572cf
// Appends the given headers to the outgoing context. Used for sending metadata
// from the client side.
func AppendToOutgoingContext(ctx context.Context, src []*v1alpha1.Header) context.Context {
	for _, hdr := range src {
		for _, val := range hdr.Value {
			ctx = metadata.AppendToOutgoingContext(ctx, hdr.Name, val)
		}
	}
	return ctx
}<|MERGE_RESOLUTION|>--- conflicted
+++ resolved
@@ -49,29 +49,6 @@
 	return md
 }
 
-<<<<<<< HEAD
-// AddHeaderMetadata adds the given slice of headers to the current RPC
-// stored in the given context. Used for sending metadata from the server side.
-func AddHeaderMetadata(
-	ctx context.Context,
-	hdrs []*v1alpha1.Header,
-) error {
-	md := ConvertProtoHeaderToMetadata(hdrs)
-	return grpc.SetHeader(ctx, md)
-}
-
-// AddTrailerMetadata adds the given slice of trailers to the current RPC
-// stored in the given context. Used for sending metadata from the server side.
-func AddTrailerMetadata(
-	ctx context.Context,
-	trailers []*v1alpha1.Header,
-) error {
-	md := ConvertProtoHeaderToMetadata(trailers)
-	return grpc.SetTrailer(ctx, md)
-}
-
-=======
->>>>>>> 0ea572cf
 // Appends the given headers to the outgoing context. Used for sending metadata
 // from the client side.
 func AppendToOutgoingContext(ctx context.Context, src []*v1alpha1.Header) context.Context {
