// Copyright 2022 Buf Technologies, Inc.
//
// Licensed under the Apache License, Version 2.0 (the "License");
// you may not use this file except in compliance with the License.
// You may obtain a copy of the License at
//
//      http://www.apache.org/licenses/LICENSE-2.0
//
// Unless required by applicable law or agreed to in writing, software
// distributed under the License is distributed on an "AS IS" BASIS,
// WITHOUT WARRANTIES OR CONDITIONS OF ANY KIND, either express or implied.
// See the License for the specific language governing permissions and
// limitations under the License.

package interopconnect

import (
	"context"
	"errors"
	"fmt"
	"io"
	"time"

	testrpc "github.com/bufbuild/connect-crosstest/internal/gen/proto/connect/grpc/testing/testingconnect"
	testpb "github.com/bufbuild/connect-crosstest/internal/gen/proto/go/grpc/testing"
	"github.com/bufbuild/connect-go"
)

const NonASCIIErrMsg = "soirée 🎉" // readable non-ASCII

type testServer struct {
	testrpc.UnimplementedTestServiceHandler
}

func NewTestConnectServer() testrpc.TestServiceHandler {
	return &testServer{}
}

func serverNewPayload(payloadType testpb.PayloadType, size int32) (*testpb.Payload, error) {
	if size < 0 {
		return nil, fmt.Errorf("requested a response with invalid length %d", size)
	}
	body := make([]byte, size)
	switch payloadType {
	case testpb.PayloadType_COMPRESSABLE:
	default:
		return nil, fmt.Errorf("unsupported payload type: %d", payloadType)
	}
	return &testpb.Payload{
		Type: payloadType,
		Body: body,
	}, nil
}

func (s *testServer) EmptyCall(ctx context.Context, req *connect.Request[testpb.Empty]) (*connect.Response[testpb.Empty], error) {
	return connect.NewResponse(new(testpb.Empty)), nil
}

func (s *testServer) UnaryCall(ctx context.Context, req *connect.Request[testpb.SimpleRequest]) (*connect.Response[testpb.SimpleResponse], error) {
	if st := req.Msg.GetResponseStatus(); st != nil && st.Code != 0 {
		return nil, connect.NewError(connect.Code(st.Code), errors.New(st.Message))
	}
	pl, err := serverNewPayload(req.Msg.GetResponseType(), req.Msg.GetResponseSize())
	if err != nil {
		return nil, err
	}
	res := connect.NewResponse(&testpb.SimpleResponse{
		Payload: pl,
	})
<<<<<<< HEAD
	if initialMetadata := in.Header().Values(initialMetadataKey); len(initialMetadata) != 0 {
		for _, value := range initialMetadata {
			res.Header().Add(initialMetadataKey, value)
		}
	}
	if trailingMetadata := in.Header().Values(trailingMetadataKey); len(trailingMetadata) != 0 {
		for _, value := range trailingMetadata {
			decodedTrailingMetadata, err := connect.DecodeBinaryHeader(value)
			if err != nil {
				return nil, err
			}
			res.Trailer().Add(trailingMetadataKey, connect.EncodeBinaryHeader(decodedTrailingMetadata))
=======
	if initialMetadata := req.Header().Get(initialMetadataKey); initialMetadata != "" {
		res.Header().Set(initialMetadataKey, initialMetadata)
	}
	if trailingMetadata := req.Header().Get(trailingMetadataKey); trailingMetadata != "" {
		decodedTrailingMetadata, err := connect.DecodeBinaryHeader(trailingMetadata)
		if err != nil {
			return nil, err
>>>>>>> 246aaf86
		}
	}
	return res, nil
}

func (s *testServer) FailUnaryCall(ctx context.Context, in *connect.Request[testpb.SimpleRequest]) (*connect.Response[testpb.SimpleResponse], error) {
	return nil, connect.NewError(connect.CodeResourceExhausted, errors.New(NonASCIIErrMsg))
}

func (s *testServer) StreamingOutputCall(ctx context.Context, args *connect.Request[testpb.StreamingOutputCallRequest], stream *connect.ServerStream[testpb.StreamingOutputCallResponse]) error {
	cs := args.Msg.GetResponseParameters()
	for _, c := range cs {
		if us := c.GetIntervalUs(); us > 0 {
			time.Sleep(time.Duration(us) * time.Microsecond)
		}
		pl, err := serverNewPayload(args.Msg.GetResponseType(), c.GetSize())
		if err != nil {
			return err
		}
		if err := stream.Send(&testpb.StreamingOutputCallResponse{
			Payload: pl,
		}); err != nil {
			return err
		}
	}
	return nil
}

func (s *testServer) StreamingInputCall(ctx context.Context, stream *connect.ClientStream[testpb.StreamingInputCallRequest, testpb.StreamingInputCallResponse]) error {
	var sum int
	for {
		if !stream.Receive() {
			if err := stream.Err(); err != nil {
				return err
			}
			return stream.SendAndClose(connect.NewResponse(&testpb.StreamingInputCallResponse{
				AggregatedPayloadSize: int32(sum),
			}))
		}
		p := stream.Msg().GetPayload().GetBody()
		sum += len(p)
	}
}

func (s *testServer) FullDuplexCall(ctx context.Context, stream *connect.BidiStream[testpb.StreamingOutputCallRequest, testpb.StreamingOutputCallResponse]) error {
	if initialMetadata := stream.RequestHeader().Values(initialMetadataKey); len(initialMetadata) != 0 {
		for _, value := range initialMetadata {
			stream.ResponseHeader().Add(initialMetadataKey, value)
		}
	}
	if trailingMetadata := stream.RequestHeader().Values(trailingMetadataKey); len(trailingMetadata) != 0 {
		for _, value := range trailingMetadata {
			decodedTrailingMetadata, err := connect.DecodeBinaryHeader(value)
			if err != nil {
				return err
			}
			stream.ResponseTrailer().Add(trailingMetadataKey, connect.EncodeBinaryHeader(decodedTrailingMetadata))
		}
	}
	for {
		if err := ctx.Err(); err != nil {
			return err
		}
		req, err := stream.Receive()
		if errors.Is(err, io.EOF) {
			// read done.
			return nil
		} else if err != nil {
			return err
		}
		st := req.GetResponseStatus()
		if st != nil && st.Code != 0 {
			return connect.NewError(connect.Code(st.Code), errors.New(st.Message))
		}
		cs := req.GetResponseParameters()
		for _, c := range cs {
			if us := c.GetIntervalUs(); us > 0 {
				time.Sleep(time.Duration(us) * time.Microsecond)
			}
			pl, err := serverNewPayload(req.GetResponseType(), c.GetSize())
			if err != nil {
				return err
			}
			if err := stream.Send(&testpb.StreamingOutputCallResponse{
				Payload: pl,
			}); err != nil {
				return err
			}
		}
	}
}

func (s *testServer) HalfDuplexCall(ctx context.Context, stream *connect.BidiStream[testpb.StreamingOutputCallRequest, testpb.StreamingOutputCallResponse]) error {
	var msgBuf []*testpb.StreamingOutputCallRequest
	for {
		req, err := stream.Receive()
		if errors.Is(err, io.EOF) {
			// read done.
			break
		}
		if err != nil {
			return err
		}
		msgBuf = append(msgBuf, req)
	}
	for _, msg := range msgBuf {
		cs := msg.GetResponseParameters()
		for _, c := range cs {
			if us := c.GetIntervalUs(); us > 0 {
				time.Sleep(time.Duration(us) * time.Microsecond)
			}
			pl, err := serverNewPayload(msg.GetResponseType(), c.GetSize())
			if err != nil {
				return err
			}
			if err := stream.Send(&testpb.StreamingOutputCallResponse{
				Payload: pl,
			}); err != nil {
				return err
			}
		}
	}
	return nil
}<|MERGE_RESOLUTION|>--- conflicted
+++ resolved
@@ -67,7 +67,6 @@
 	res := connect.NewResponse(&testpb.SimpleResponse{
 		Payload: pl,
 	})
-<<<<<<< HEAD
 	if initialMetadata := in.Header().Values(initialMetadataKey); len(initialMetadata) != 0 {
 		for _, value := range initialMetadata {
 			res.Header().Add(initialMetadataKey, value)
@@ -80,15 +79,6 @@
 				return nil, err
 			}
 			res.Trailer().Add(trailingMetadataKey, connect.EncodeBinaryHeader(decodedTrailingMetadata))
-=======
-	if initialMetadata := req.Header().Get(initialMetadataKey); initialMetadata != "" {
-		res.Header().Set(initialMetadataKey, initialMetadata)
-	}
-	if trailingMetadata := req.Header().Get(trailingMetadataKey); trailingMetadata != "" {
-		decodedTrailingMetadata, err := connect.DecodeBinaryHeader(trailingMetadata)
-		if err != nil {
-			return nil, err
->>>>>>> 246aaf86
 		}
 	}
 	return res, nil
