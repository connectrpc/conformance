// Copyright 2023 The Connect Authors
//
// Licensed under the Apache License, Version 2.0 (the "License");
// you may not use this file except in compliance with the License.
// You may obtain a copy of the License at
//
//      http://www.apache.org/licenses/LICENSE-2.0
//
// Unless required by applicable law or agreed to in writing, software
// distributed under the License is distributed on an "AS IS" BASIS,
// WITHOUT WARRANTIES OR CONDITIONS OF ANY KIND, either express or implied.
// See the License for the specific language governing permissions and
// limitations under the License.

syntax = "proto3";

package connectrpc.conformance.v1alpha1;

// Config defines the configuration for running conformance tests.
// This enumerates all of the "flavors" of the test suite to run.
message Config {
  // The features supported by the client or server under test.
  // This is used to filter the set of test cases that are run.
  // If absent, an empty message is used. See Features for more
  // on how empty/absent fields are interpreted.
  Features features = 1;
  // This can indicate additional permutations that are supported
  // that might otherwise be excluded based on the above features.
  repeated ConfigCase include_cases = 2;
  // This can indicates permutations that are not supported even
  // though their support might be implied by the above features.
  repeated ConfigCase exclude_cases = 3;
}

message Features {
<<<<<<< HEAD
=======
  // TODO: we could probably model some of the constraints on what are valid vs.
  //       invalid (i.e. conflicting/impossible) features using protovalidate rules

>>>>>>> 32efbf43
  // If empty, HTTP 1.1 and HTTP/2 are assumed.
  repeated HTTPVersion versions = 1;
  // If empty, all three are assumed: Connect, gRPC, and gRPC-Web.
  repeated Protocol protocols = 2;
  // If empty, "proto" and "json" are assumed.
  repeated Codec codecs = 3;
<<<<<<< HEAD
  // If empty, "gzip" alone is assumed.
=======
  // If empty, "identity" and "gzip" are assumed.
>>>>>>> 32efbf43
  repeated Compression compressions = 4;
  // If absent, true is assumed.
  optional bool supports_h2c = 5;
  // If absent, true is assumed.
  optional bool supports_tls = 6;
  // If absent, true is assumed. If false, implies that gRPC protocol is not allowed.
  optional bool supports_trailers = 7;
  // If absent, false is assumed.
  optional bool supports_half_duplex_bidi_over_http1 = 8;
  // If absent, true is assumed.
  optional bool supports_connect_get = 9;
  // If absent, false is assumed.
  optional bool requires_connect_version_header = 10;
  // If empty, all stream types are assumed. This is usually for
  // clients, since some client environments may not be able to
  // support certain kinds of streaming operations, especially
  // bidirectional streams.
  repeated StreamType stream_types = 11;
}

message ConfigCase {
<<<<<<< HEAD
=======
  // TODO: we could probably model some of the constraints on what is a valid
  //       vs. invalid config case using protovalidate rules

>>>>>>> 32efbf43
  // If unspecified, indicates cases for all versions.
  HTTPVersion version = 1;
  // If unspecified, indicates cases for all protocols.
  Protocol protocol = 2;
  // If unspecified, indicates cases for all codecs.
  Codec codec = 3;
  // If unspecified, indicates cases for all compression algorithms.
  Compression compression = 4;
<<<<<<< HEAD
  optional bool use_tls = 5;
=======
  bool use_tls = 5;
>>>>>>> 32efbf43
  // If unspecified, indicates cases for all stream types.
  StreamType stream_type = 6;
}

enum HTTPVersion {
  HTTP_VERSION_UNSPECIFIED = 0;
  HTTP_VERSION_1 = 1;
  HTTP_VERSION_2 = 2;
  HTTP_VERSION_3 = 3;
}

enum Protocol {
  PROTOCOL_UNSPECIFIED = 0;
  PROTOCOL_CONNECT = 1;
  PROTOCOL_GRPC = 2;
  PROTOCOL_GRPC_WEB = 3;
  // TODO: Support add'l protocols:
  //PROTOCOL_GRPC_WEB_TEXT = 4;
  //PROTOCOL_REST_TRANSCODING = 5;
}

enum Codec {
  CODEC_UNSPECIFIED = 0;
  CODEC_PROTO = 1;
  CODEC_JSON = 2;
  CODEC_TEXT = 3;
}

enum Compression {
  COMPRESSION_UNSPECIFIED = 0;
  COMPRESSION_IDENTITY = 1;
  COMPRESSION_GZIP = 2;
  COMPRESSION_BR = 3;
  COMPRESSION_ZSTD = 4;
  COMPRESSION_DEFLATE = 5;
  COMPRESSION_SNAPPY = 6;
}

enum StreamType {
  STREAM_TYPE_UNSPECIFIED = 0;
  STREAM_TYPE_UNARY = 1;
  STREAM_TYPE_CLIENT_STREAM = 2;
  STREAM_TYPE_SERVER_STREAM = 3;
  STREAM_TYPE_HALF_DUPLEX_BIDI_STREAM = 4;
  STREAM_TYPE_FULL_DUPLEX_BIDI_STREAM = 5;
}<|MERGE_RESOLUTION|>--- conflicted
+++ resolved
@@ -33,23 +33,16 @@
 }
 
 message Features {
-<<<<<<< HEAD
-=======
   // TODO: we could probably model some of the constraints on what are valid vs.
   //       invalid (i.e. conflicting/impossible) features using protovalidate rules
 
->>>>>>> 32efbf43
   // If empty, HTTP 1.1 and HTTP/2 are assumed.
   repeated HTTPVersion versions = 1;
   // If empty, all three are assumed: Connect, gRPC, and gRPC-Web.
   repeated Protocol protocols = 2;
   // If empty, "proto" and "json" are assumed.
   repeated Codec codecs = 3;
-<<<<<<< HEAD
-  // If empty, "gzip" alone is assumed.
-=======
   // If empty, "identity" and "gzip" are assumed.
->>>>>>> 32efbf43
   repeated Compression compressions = 4;
   // If absent, true is assumed.
   optional bool supports_h2c = 5;
@@ -71,12 +64,9 @@
 }
 
 message ConfigCase {
-<<<<<<< HEAD
-=======
   // TODO: we could probably model some of the constraints on what is a valid
   //       vs. invalid config case using protovalidate rules
 
->>>>>>> 32efbf43
   // If unspecified, indicates cases for all versions.
   HTTPVersion version = 1;
   // If unspecified, indicates cases for all protocols.
@@ -85,11 +75,7 @@
   Codec codec = 3;
   // If unspecified, indicates cases for all compression algorithms.
   Compression compression = 4;
-<<<<<<< HEAD
   optional bool use_tls = 5;
-=======
-  bool use_tls = 5;
->>>>>>> 32efbf43
   // If unspecified, indicates cases for all stream types.
   StreamType stream_type = 6;
 }
