--- conflicted
+++ resolved
@@ -133,16 +133,10 @@
 }
 
 message ClientStreamRequest {
-<<<<<<< HEAD
-  // Tells the server how to reply at the end; required in the first message
-  // in the stream. Should be ignored in all subsequent messages
-  UnaryRequest response_definition = 1;
-=======
   // Tells the server how to reply once all client messages are
   // complete. Required in the first message in the stream, but
   // should be ignored in subsequent messages.
   UnaryResponseDefinition response_definition = 1;
->>>>>>> b62944f8
 
   // Additional data for subsequent messages in the stream.
   bytes extra = 2;
@@ -155,21 +149,6 @@
 
 message BidiStreamRequest {
   // Tells the server how to reply; required in the first message
-<<<<<<< HEAD
-  // in the stream. Should be ignored in all subsequent messages
-  // in the stream.
-  ServerStreamRequest response_definition = 1;
-  // Tells the server to wait for each request before sending a
-  // response, to effectively interleave the stream so messages
-  // always are sent in request->response pairs. If false, then
-  // the response stream will be sent once all request messages
-  // are finished sending with the only delays between messages
-  // being an optional fixed milliseconds defined in the response
-  // definition.
-  // This field is only relevant in the first message in the stream
-  // and should be ignored in subsequent messages.
-  bool wait_for_each_request = 2;
-=======
   // in the stream. Should be ignored in subsequent messages.
   StreamResponseDefinition response_definition = 1;
   // Tells the server whether it should wait for each request
@@ -183,7 +162,6 @@
   // This field is only relevant in the first message in the stream
   // and should be ignored in subsequent messages.
   bool full_duplex = 2;
->>>>>>> b62944f8
 
   // Additional data for subsequent messages in the stream.
   bytes request_data = 3;
